--- conflicted
+++ resolved
@@ -908,88 +908,6 @@
         jl_install_sigint_handler();
 }
 
-<<<<<<< HEAD
-static jl_value_t *core(const char *name)
-{
-    return jl_get_global(jl_core_module, jl_symbol(name));
-}
-
-// fetch references to things defined in boot.jl
-static void post_boot_hooks(void)
-{
-    jl_char_type    = (jl_datatype_t*)core("Char");
-    jl_int8_type    = (jl_datatype_t*)core("Int8");
-    jl_int16_type   = (jl_datatype_t*)core("Int16");
-    jl_float16_type = (jl_datatype_t*)core("Float16");
-    jl_float32_type = (jl_datatype_t*)core("Float32");
-    jl_float64_type = (jl_datatype_t*)core("Float64");
-    jl_floatingpoint_type = (jl_datatype_t*)core("AbstractFloat");
-    jl_number_type  = (jl_datatype_t*)core("Number");
-    jl_signed_type  = (jl_datatype_t*)core("Signed");
-    jl_datatype_t *jl_unsigned_type = (jl_datatype_t*)core("Unsigned");
-    jl_datatype_t *jl_integer_type = (jl_datatype_t*)core("Integer");
-
-    jl_bool_type->super = jl_integer_type;
-    jl_uint8_type->super = jl_unsigned_type;
-    jl_uint16_type->super = jl_unsigned_type;
-    jl_uint32_type->super = jl_unsigned_type;
-    jl_uint64_type->super = jl_unsigned_type;
-    jl_int32_type->super = jl_signed_type;
-    jl_int64_type->super = jl_signed_type;
-
-    jl_errorexception_type = (jl_datatype_t*)core("ErrorException");
-    jl_stackovf_exception  = jl_new_struct_uninit((jl_datatype_t*)core("StackOverflowError"));
-    jl_diverror_exception  = jl_new_struct_uninit((jl_datatype_t*)core("DivideError"));
-    jl_divbyzero_fp_exception  = jl_new_struct_uninit((jl_datatype_t*)core("DivideByZeroFloatingPointException"));
-    jl_overflow_fp_exception   = jl_new_struct_uninit((jl_datatype_t*)core("OverflowFloatingPointException"));
-    jl_underflow_fp_exception  = jl_new_struct_uninit((jl_datatype_t*)core("UnderflowFloatingPointException"));
-    jl_inexact_fp_exception    = jl_new_struct_uninit((jl_datatype_t*)core("InexactFloatingPointException"));
-    jl_invalid_fp_exception    = jl_new_struct_uninit((jl_datatype_t*)core("InvalidFloatingPointException"));
-    jl_undefref_exception  = jl_new_struct_uninit((jl_datatype_t*)core("UndefRefError"));
-    jl_undefvarerror_type  = (jl_datatype_t*)core("UndefVarError");
-    jl_atomicerror_type    = (jl_datatype_t*)core("ConcurrencyViolationError");
-    jl_interrupt_exception = jl_new_struct_uninit((jl_datatype_t*)core("InterruptException"));
-    jl_boundserror_type    = (jl_datatype_t*)core("BoundsError");
-    jl_memory_exception    = jl_new_struct_uninit((jl_datatype_t*)core("OutOfMemoryError"));
-    jl_readonlymemory_exception = jl_new_struct_uninit((jl_datatype_t*)core("ReadOnlyMemoryError"));
-    jl_typeerror_type      = (jl_datatype_t*)core("TypeError");
-    jl_argumenterror_type  = (jl_datatype_t*)core("ArgumentError");
-    jl_methoderror_type    = (jl_datatype_t*)core("MethodError");
-    jl_loaderror_type      = (jl_datatype_t*)core("LoadError");
-    jl_initerror_type      = (jl_datatype_t*)core("InitError");
-    jl_pair_type           = core("Pair");
-    jl_kwcall_func         = core("kwcall");
-    jl_kwcall_mt           = ((jl_datatype_t*)jl_typeof(jl_kwcall_func))->name->mt;
-    jl_atomic_store_relaxed(&jl_kwcall_mt->max_args, 0);
-
-    jl_weakref_type = (jl_datatype_t*)core("WeakRef");
-    jl_vecelement_typename = ((jl_datatype_t*)jl_unwrap_unionall(core("VecElement")))->name;
-
-    jl_init_box_caches();
-
-    // set module field of primitive types
-    int i;
-    void **table = jl_core_module->bindings.table;
-    for (i = 1; i < jl_core_module->bindings.size; i += 2) {
-        if (table[i] != HT_NOTFOUND) {
-            jl_binding_t *b = (jl_binding_t*)table[i];
-            jl_value_t *v = jl_atomic_load_relaxed(&b->value);
-            if (v) {
-                if (jl_is_unionall(v))
-                    v = jl_unwrap_unionall(v);
-                if (jl_is_datatype(v)) {
-                    jl_datatype_t *tt = (jl_datatype_t*)v;
-                    tt->name->module = jl_core_module;
-                    if (tt->name->mt)
-                        tt->name->mt->module = jl_core_module;
-                }
-            }
-        }
-    }
-}
-
-=======
->>>>>>> 641f717a
 #ifdef __cplusplus
 }
 #endif