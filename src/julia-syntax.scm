;; ignored variable name. TODO replace with _?
(define UNUSED '|#unused#|)

;; pass 1: syntax desugaring

;; allow (:: T) => (:: #gensym T) in formal argument lists
(define (fill-missing-argname a unused)
  (if (and (pair? a) (eq? (car a) '|::|) (null? (cddr a)))
      `(|::| ,(if unused UNUSED (gensy)) ,(cadr a))
      a))
(define (fix-arglist l (unused #t))
  (if (any vararg? (butlast l))
      (error "invalid \"...\" on non-final argument"))
  (map (lambda (a)
         (cond ((and (pair? a) (eq? (car a) 'kw))
                `(kw ,(fill-missing-argname (cadr a) unused) ,(caddr a)))
               ((and (pair? a) (eq? (car a) '...))
                `(... ,(fill-missing-argname (cadr a) unused)))
               (else
                (fill-missing-argname a unused))))
       l))

;; expanding comparison chains: (comparison a op b op c ...)

;; accumulate a series of comparisons, with the given "and" constructor,
;; exit criteria, and "take" function that consumes part of a list,
;; returning (expression . rest)
(define (comp-accum e make-and done? take)
  (let loop ((e e)
             (expr '()))
    (if (done? e) (cons expr e)
        (let ((ex_rest (take e)))
          (loop (cdr ex_rest)
                (if (null? expr)
                    (car ex_rest)
                    (make-and expr (car ex_rest))))))))

(define (add-init arg arg2 expr)
  (if (eq? arg arg2) expr
      `(block (= ,arg2 ,arg) ,expr)))

;; generate first comparison call, converting e.g. (a < b < c)
;; to ((call < a b) b < c)
(define (compare-one e)
  (let* ((arg   (caddr e))
         (arg2  (if (and (pair? arg)
                         (pair? (cdddr e)))
                    (make-ssavalue) arg)))
    (if (and (not (dotop-named? (cadr e)))
             (length> e 5)
             (pair? (cadddr (cdr e)))
             (dotop-named? (cadddr (cddr e))))
        ;; look ahead: if the 2nd argument of the next comparison is also
        ;; an argument to an eager (dot) op, make sure we don't skip the
        ;; initialization of its variable by short-circuiting
        (let ((s (make-ssavalue)))
          (cons `(block
                  ,@(if (eq? arg arg2) '() `((= ,arg2 ,arg)))
                  (= ,s ,(cadddr (cdr e)))
                  (call ,(cadr e) ,(car e) ,arg2))
                (list* arg2 (cadddr e) s (cddddr (cdr e)))))
        (cons
         (add-init arg arg2
                   `(call ,(cadr e) ,(car e) ,arg2))
         (cons arg2 (cdddr e))))))

;; convert a series of scalar comparisons into && expressions
(define (expand-scalar-compare e)
  (comp-accum e
              (lambda (a b) `(&& ,a ,b))
              (lambda (x) (or (not (length> x 2)) (dotop-named? (cadr x))))
              compare-one))

;; convert a series of scalar and vector comparisons into & calls,
;; combining as many scalar comparisons as possible into short-circuit
;; && sequences.
(define (expand-vector-compare e)
  (comp-accum e
              (lambda (a b) `(call .& ,a ,b))
              (lambda (x) (not (length> x 2)))
              (lambda (e)
                (if (dotop-named? (cadr e))
                    (compare-one e)
                    (expand-scalar-compare e)))))

(define (expand-compare-chain e)
  (car (expand-vector-compare e)))

;; return the appropriate computation for a `begin` or `end` symbol for indexing
;; the array `a` in the `n`th index.
;; `tuples` are a list of the splatted arguments that precede index `n`
;; `last` = is this last index?
;; returns a call to lastindex(a) or lastindex(a,n)
(define (end-val a n tuples last)
  (if (null? tuples)
      (if (and last (= n 1))
          `(call (top lastindex) ,a)
          `(call (top lastindex) ,a ,n))
      (let ((dimno `(call (top +) ,(- n (length tuples))
                          ,.(map (lambda (t) `(call (top length) ,t))
                                 tuples))))
            `(call (top lastindex) ,a ,dimno))))

(define (begin-val a n tuples last)
  (if (null? tuples)
      (if (and last (= n 1))
          `(call (top firstindex) ,a)
          `(call (top firstindex) ,a ,n))
      (let ((dimno `(call (top +) ,(- n (length tuples))
                          ,.(map (lambda (t) `(call (top length) ,t))
                                 tuples))))
            `(call (top first) (call (top axes) ,a ,dimno)))))

;; replace `begin` and `end` for the closest ref expression, so doesn't go inside nested refs
(define (replace-beginend ex a n tuples last)
  (cond ((eq? ex 'end)                (end-val a n tuples last))
        ((eq? ex 'begin)              (begin-val a n tuples last))
        ((or (atom? ex) (quoted? ex)) ex)
        ((eq? (car ex) 'ref)
         ;; inside ref only replace within the first argument
         (list* 'ref (replace-beginend (cadr ex) a n tuples last)
                (cddr ex)))
        (else
         (cons (car ex)
               (map (lambda (x) (replace-beginend x a n tuples last))
                    (cdr ex))))))

;; go through indices and replace the `begin` or `end` symbol
;; a = array being indexed, i = list of indices
;; returns (values index-list stmts) where stmts are statements that need
;; to execute first.
(define (process-indices a i)
  (let loop ((lst i)
             (n   1)
             (stmts '())
             (tuples '())
             (ret '()))
    (if (null? lst)
        (values (reverse ret) (reverse stmts))
        (let ((idx  (car lst))
              (last (null? (cdr lst))))
          (if (and (pair? idx) (eq? (car idx) '...))
              (if (symbol-like? (cadr idx))
                  (loop (cdr lst) (+ n 1)
                        stmts
                        (cons (cadr idx) tuples)
                        (cons `(... ,(replace-beginend (cadr idx) a n tuples last))
                              ret))
                  (let ((g (make-ssavalue)))
                    (loop (cdr lst) (+ n 1)
                          (cons `(= ,g ,(replace-beginend (cadr idx) a n tuples last))
                                stmts)
                          (cons g tuples)
                          (cons `(... ,g) ret))))
              (loop (cdr lst) (+ n 1)
                    stmts tuples
                    (cons (replace-beginend idx a n tuples last) ret)))))))

;; GF method does not need to keep decl expressions on lambda args
;; except for rest arg
(define (method-lambda-expr argl body rett)
  (let ((argl (map (lambda (x)
                     (let ((n (arg-name x)))
                       (if (underscore-symbol? n) UNUSED n)))
                   argl))
        (body (blockify body)))
    `(lambda ,argl ()
             (scope-block
              ,(if (equal? rett '(core Any))
                   body
                   (let ((meta (take-while (lambda (x) (and (pair? x)
                                                            (memq (car x) '(line meta))))
                                           (cdr body)))
                         (R (make-ssavalue)))
                     `(,(car body) ,@meta
                       (= ,R ,rett)
                       (meta ret-type ,R)
                       ,@(list-tail body (+ 1 (length meta))))))))))

;; convert x<:T<:y etc. exprs into (name lower-bound upper-bound)
;; a bound is #f if not specified
(define (analyze-typevar e)
  (define (check-sym s)
    (if (symbol? s)
        s
        (error (string "invalid type parameter name \"" (deparse s) "\""))))
  (cond ((atom? e) (list (check-sym e) #f #f))
        ((eq? (car e) 'var-bounds)  (cdr e))
        ((and (eq? (car e) 'comparison) (length= e 6))
         (cons (check-sym (cadddr e))
               (cond ((and (eq? (caddr e) '|<:|) (eq? (caddr (cddr e)) '|<:|))
                      (list (cadr e) (last e)))
                     (else (error "invalid bounds in \"where\"")))))
        ((eq? (car e) '|<:|)
         (list (check-sym (cadr e)) #f (caddr e)))
        ((eq? (car e) '|>:|)
         (list (check-sym (cadr e)) (caddr e) #f))
        (else (error "invalid variable expression in \"where\""))))

(define (sparam-name-bounds params)
  (let ((bounds (map analyze-typevar params)))
    (values (map car bounds) bounds)))

(define (unmangled-name v)
  (if (eq? v '||)
      v
      (let ((s (string v)))
        (if (eqv? (string.char s 0) #\#)
            (symbol (last (string-split s "#")))
            v))))

;; construct expression to allocate a TypeVar
(define (bounds-to-TypeVar v (unmangle #f))
  (let ((v  ((if unmangle unmangled-name identity) (car v)))
        (lb (cadr v))
        (ub (caddr v)))
    `(call (core TypeVar) ',v
           ,@(if ub
                 (if lb (list lb ub) (list ub))
                 (if lb (list lb '(core Any)) '())))))

(define (method-expr-name m)
  (let ((name (cadr m)))
     (let ((name (if (or (length= m 2) (not (pair? name)) (not (quoted? name))) name (cadr name))))
       (cond ((not (pair? name)) name)
             ((eq? (car name) 'outerref) (cadr name))
             ;((eq? (car name) 'globalref) (caddr name))
             (else name)))))

;; extract static parameter names from a (method ...) expression
(define (method-expr-static-parameters m)
  (let ((type-ex (caddr m)))
    (if (eq? (car type-ex) 'block)
        ;; extract ssavalue labels of sparams from the svec-of-sparams argument to `method`
        (let ((sp-ssavals (cddr (cadddr (last type-ex)))))
          (map (lambda (a)  ;; extract T from (= v (call (core TypeVar) (quote T) ...))
                 (cadr (caddr (caddr a))))
               (filter (lambda (e)
                         (and (pair? e) (eq? (car e) '=) (member (cadr e) sp-ssavals)))
                       (cdr type-ex))))
        '())))

(define (nodot-sym-ref? e)
  (or (symbol? e)
      (and (length= e 3) (eq? (car e) 'globalref))
      (and (length= e 2) (eq? (car e) 'outerref))))

;; expressions of the form a.b.c... where everything is a symbol
(define (sym-ref? e)
  (or (nodot-sym-ref? e)
      (and (length= e 3) (eq? (car e) '|.|)
            (or (atom? (cadr e)) (sym-ref? (cadr e)))
            (pair? (caddr e)) (memq (car (caddr e)) '(quote inert))
            (symbol? (cadr (caddr e))))))

(define (overlay? e)
  (and (pair? e) (eq? (car e) 'overlay)))

(define (sym-ref-or-overlay? e)
  (or (overlay? e)
      (sym-ref? e)))

;; convert final (... x) to (curly Vararg x)
(define (dots->vararg a)
  (if (null? a) a
      (let ((head (butlast a))
            (las  (last a)))
        (if (vararg? las)
            `(,@head (curly Vararg ,(cadr las)))
            `(,@head ,las)))))

(define (replace-vars e renames)
  (cond ((symbol? e)      (lookup e renames e))
        ((or (not (pair? e)) (quoted? e))  e)
        ((memq (car e) '(-> function scope-block)) e)
        (else
         (cons (car e)
               (map (lambda (x) (replace-vars x renames))
                    (cdr e))))))

(define (make-generator-function name sp-names arg-names body)
  (let ((arg-names (append sp-names
                           (map (lambda (n)
                                  (if (eq? n '|#self#|) (gensy) n))
                                arg-names))))
    (let ((body (insert-after-meta body  ;; don't specialize on generator arguments
                                   `((meta nospecialize ,@arg-names)))))
      `(block
        (global ,name)
        (function (call ,name ,@arg-names) ,body)))))

;; select the `then` or `else` part of `if @generated` based on flag `genpart`
(define (generated-part- x genpart)
  (cond ((or (atom? x) (quoted? x) (function-def? x)) x)
        ((if-generated? x)
         (if genpart `($ ,(caddr x)) (cadddr x)))
        (else (cons (car x)
                    (map (lambda (e) (generated-part- e genpart)) (cdr x))))))

(define (generated-version body)
  `(block
    ,(julia-bq-macro (generated-part- body #t))))

(define (non-generated-version body)
  (generated-part- body #f))

;; Remove and return the line number for the start of the function definition
(define (maybe-remove-functionloc! body)
  (let* ((prologue (extract-method-prologue body))
         (prologue-lnos (filter linenum? prologue))
         (functionloc (if (pair? prologue-lnos)
                          (car prologue-lnos)
                          ; Fallback - take first line anywhere in body
                          (let ((lnos (filter linenum? body)))
                            (if (null? lnos) '(line 0 none) (car lnos))))))
    (if (length> prologue-lnos 1)
        ; First of two line numbers in prologue is function definition location
        ; which should be removed from the body.
        (let loop ((stmts body))
          (if (eq? functionloc (cadr stmts))
              (set-cdr! stmts (cddr stmts))
              (loop (cdr stmts)))))
    functionloc))

;; construct the (method ...) expression for one primitive method definition,
;; assuming optional and keyword args are already handled
(define (method-def-expr- name sparams argl body (rett '(core Any)))
  (if
   (any kwarg? argl)
   ;; has optional positional args
   (begin
     (let check ((l     argl)
                 (seen? #f))
       (if (pair? l)
           (if (kwarg? (car l))
               (check (cdr l) #t)
               (if (and seen? (not (vararg? (car l))))
                   (error "optional positional arguments must occur at end")
                   (check (cdr l) #f)))))
     (receive
      (kws argl) (separate kwarg? argl)
      (let ((opt  (map cadr  kws))
            (dfl  (map caddr kws)))
        (receive
         (vararg req) (separate vararg? argl)
         (optional-positional-defs name sparams req opt dfl body
                                   (append req opt vararg) rett)))))
   ;; no optional positional args
   (let* ((names (map car sparams))
          (anames (map (lambda (x) (if (underscore-symbol? x) UNUSED x)) (llist-vars argl)))
          (unused_anames (filter (lambda (x) (not (eq? x UNUSED))) anames))
          (ename (if (nodot-sym-ref? name) name
                    (if (overlay? name) (cadr name) `(null)))))
     (if (has-dups unused_anames)
         (error (string "function argument name not unique: \"" (car (has-dups unused_anames)) "\"")))
     (if (has-dups names)
         (error "function static parameter names not unique"))
     (if (any (lambda (x) (and (not (eq? x UNUSED)) (memq x names))) anames)
         (error "function argument and static parameter names must be distinct"))
     (if (or (and name (not (sym-ref-or-overlay? name))) (not (valid-name? name)))
         (error (string "invalid function name \"" (deparse name) "\"")))
     (let* ((loc (maybe-remove-functionloc! body))
            (generator (if (expr-contains-p if-generated? body (lambda (x) (not (function-def? x))))
                           (let* ((gen    (generated-version body))
                                  (nongen (non-generated-version body))
                                  (gname  (symbol (string (gensy) "#" (current-julia-module-counter))))
                                  (gf     (make-generator-function gname names anames gen)))
                             (set! body (insert-after-meta
                                         nongen
                                         `((meta generated
                                                 (new (core GeneratedFunctionStub)
                                                      ,gname
                                                      ,(cons 'list anames)
                                                      ,(if (null? sparams)
                                                           'nothing
                                                           (cons 'list (map car sparams)))
                                                      ,(cadr loc)
                                                      (inert ,(caddr loc))
                                                      (false))))))
                             (list gf))
                           '()))
            (types (llist-types argl))
            (body  (method-lambda-expr argl body rett))
            ;; HACK: the typevars need to be bound to ssavalues, since this code
            ;; might be moved to a different scope by closure-convert.
            (temps (map (lambda (x) (make-ssavalue)) names))
            (renames (map cons names temps))
            (mdef
             (if (null? sparams)
                 `(method ,ename
                          (call (core svec)
                                (call (core svec) ,@(dots->vararg types))
                                (call (core svec))
                                (inert ,loc))
                          ,body)
                 `(method ,ename
                          (block
                           ,@(let loop ((n       names)
                                        (t       temps)
                                        (sp      (map bounds-to-TypeVar sparams))
                                        (ren     '())
                                        (assigns '()))
                               (if (null? n)
                                   (reverse! assigns)
                                   (loop (cdr n) (cdr t) (cdr sp)
                                         (cons (cons (car n) (car t)) ren)
                                         ;; each static param can see just the previous ones
                                         (cons (make-assignment (car t) (replace-vars (car sp) ren))
                                               assigns))))
                           (call (core svec) (call (core svec)
                                                   ,@(dots->vararg
                                                      (map (lambda (ty)
                                                             (replace-vars ty renames))
                                                           types)))
                                 (call (core svec) ,@temps)
                                 (inert ,loc)))
                          ,body))))
       (if (or (symbol? name) (globalref? name))
           `(block ,@generator (method ,name) ,mdef (unnecessary ,name))  ;; return the function
           (if (not (null? generator))
               `(block ,@generator ,mdef)
               mdef))))))

;; wrap expr in nested scopes assigning names to vals
(define (scopenest names vals expr)
  (if (null? names)
      expr
      `(let (= ,(car names) ,(car vals))
         (block
          ,(scopenest (cdr names) (cdr vals) expr)))))

(define (keywords-method-def-expr name sparams argl body rett)
  (let* ((kargl (cdar argl))  ;; keyword expressions (= k v)
         (annotations (map (lambda (a) `(meta ,(cadr a) ,(arg-name (cadr (caddr a)))))
                           (filter nospecialize-meta? kargl)))
         (kargl (map (lambda (a)
                       (if (nospecialize-meta? a) (caddr a) a))
                     kargl))
         (pargl (cdr argl))   ;; positional args
         (body  (blockify body))
         (ftype (decl-type (car pargl)))
         ;; 1-element list of vararg argument, or empty if none
         (vararg (let* ((l (if (null? pargl) '() (last pargl)))
                        ;; handle vararg with default value
                        (l- (if (kwarg? l) (cadr l) l)))
                   (if (or (vararg? l-) (varargexpr? l-))
                       (list l) '())))
         ;; expression to forward varargs to another call
         (splatted-vararg (if (null? vararg) '()
                              (list `(... ,(arg-name (car vararg))))))
         ;; positional args with vararg
         (pargl-all pargl)
         ;; positional args without vararg
         (pargl (if (null? vararg) pargl (butlast pargl)))
         ;; positional args with everything required; for use by the core function
         (not-optional (map (lambda (a)
                              (if (kwarg? a) (cadr a) a))
                            pargl))
         ;; keywords glob
         (restkw (let ((l (last kargl)))
                   (if (vararg? l)
                       (list (cadr l)) '())))
         (kargl (let ((kws (if (null? restkw) kargl (butlast kargl))))
                  (if (any vararg? kws)
                      (error "invalid \"...\" on non-final keyword argument"))
                  kws))
         ;; the keyword::Type expressions
         (vars     (map cadr kargl))
         ;; keyword default values
         (vals     (map caddr kargl))
         ;; just the keyword names
         (keynames (map decl-var vars))
         ;; do some default values depend on other keyword arguments?
         (ordered-defaults (any (lambda (v) (contains
                                             (lambda (x) (eq? x v))
                                             vals))
                                keynames))
         ;; list of function's initial line number and meta nodes (empty if none)
         (prologue (extract-method-prologue body))
         ;; body statements
         (stmts (cdr body))
         (positional-sparams (filter-sparams (cons 'list pargl-all) sparams))
         (keyword-sparams
          (filter (lambda (s)
                    (not (any (lambda (p) (eq? (car p) (car s)))
                              positional-sparams)))
                  sparams))
         (kw      (gensy))
         (rkw     (if (null? restkw) (make-ssavalue) (symbol (string (car restkw) "..."))))
         (restkw  (map (lambda (v) `(|::| ,v (call (top pairs) (core NamedTuple)))) restkw))
         (mangled (let ((und (and name (undot-name name))))
                    (symbol (string (if (and name (= (string.char (string name) 0) #\#))
                                        ""
                                        "#")
                                    (or und '_) "#"
                                    (string (current-julia-module-counter)))))))
      ;; this is a hack: nest these statements inside a call so they get closure
      ;; converted together, allowing all needed types to be defined before any methods.
      `(call (core ifelse) (false) (false) (block
        ;; forward-declare function so its type can occur in the signature of the inner method below
        ,@(if (or (symbol? name) (globalref? name)) `((method ,name)) '())

        ;; call with keyword args pre-sorted - original method code goes here
        ,(method-def-expr-
          mangled sparams
          `((|::| ,mangled (call (core typeof) ,mangled)) ,@vars ,@restkw
            ;; strip type off function self argument if not needed for a static param.
            ;; then it is ok for cl-convert to move this definition above the original def.
            ,@not-optional ,@vararg)
          (insert-after-meta `(block
                               ,@stmts)
                             (cons `(meta nkw ,(+ (length vars) (length restkw)))
                                   annotations))
          rett)

        ;; call with no keyword args
        ,(method-def-expr-
          name positional-sparams pargl-all
          `(block
            ,@(without-generated prologue)
            ,(let (;; call mangled(vals..., [rest_kw,] pargs..., [vararg]...)
                   (ret `(return (call ,mangled
                                       ,@(if ordered-defaults keynames vals)
                                       ,@(if (null? restkw) '() `((call (top pairs) (call (core NamedTuple)))))
                                       ,@(map arg-name pargl)
                                       ,@splatted-vararg))))
               (if ordered-defaults
                   (scopenest keynames vals ret)
                   ret))))

        ;; call with unsorted keyword args. this sorts and re-dispatches.
        ,(method-def-expr-
          name positional-sparams
          `((|::|
             ;; if there are optional positional args, we need to be able to reference the function name
             ,(if (any kwarg? pargl) (gensy) UNUSED)
             (call (core kwftype) ,ftype)) ,kw ,@pargl ,@vararg)
          `(block
            ,@(filter linenum? prologue)
            ;; nospecialize meta for just positional args
            ,@(map (lambda (m)
                     `(meta ,(cadr m) ,@(filter (lambda (v) (not (memq v keynames)))
                                                (cddr m))))
                   (filter nospecialize-meta? prologue))
            ,(scopenest
              keynames
              (map (lambda (v dflt)
                     (let* ((k     (decl-var v))
                            (rval0 `(call (top getindex) ,kw (inert ,k)))
                            ;; note: if the "declared" type of a KW arg includes something
                            ;; from keyword-sparams then don't assert it here, since those
                            ;; static parameters don't have values yet. instead, the type
                            ;; will be picked up when the underlying method is called.
                            (rval (if (and (decl? v)
                                           (not (any (lambda (s)
                                                       (expr-contains-eq (car s) (caddr v)))
                                                     keyword-sparams)))
                                      (let ((T    (caddr v))
                                            (temp (make-ssavalue)))
                                        `(block (= ,temp ,rval0)
                                                (if (call (core isa) ,temp ,T)
                                                    (null)
                                                    (call (core throw)
                                                          (new (core TypeError)
                                                               (inert |keyword argument|)
                                                               (inert ,k)
                                                               ,T
                                                               ,temp)))
                                                ,temp))
                                      rval0)))
                       `(if (call (top haskey) ,kw (quote ,k))
                            ,rval
                            ,dflt)))
                   vars vals)
              `(block
                (= ,rkw (call (top pairs)
                              ,(if (null? keynames)
                                   kw
                                   `(call (top structdiff) ,kw (curly (core NamedTuple)
                                                                      (tuple ,@(map quotify keynames)))))))
                ,@(if (null? restkw)
                      `((if (call (top isempty) ,rkw)
                            (null)
                            (call (top kwerr) ,kw ,@(map arg-name pargl) ,@splatted-vararg)))
                      '())
                (return (call ,mangled  ;; finally, call the core function
                              ,@keynames
                              ,@(if (null? restkw) '() (list rkw))
                              ,@(map arg-name pargl)
                              ,@splatted-vararg))))))
        ;; return primary function
        ,(if (not (symbol? name))
             '(null) name)))))

;; prologue includes line number node and eventual meta nodes
(define (extract-method-prologue body)
  (if (pair? body)
      (take-while (lambda (e)
                    (and (pair? e) (or (eq? (car e) 'line) (eq? (car e) 'meta))))
                  (cdr body))
      '()))

(define (without-generated stmts)
  (filter (lambda (x) (not (or (generated-meta? x)
                               (generated_only-meta? x))))
          stmts))

;; keep only sparams used by `expr` or other sparams
(define (filter-sparams expr sparams)
  (let loop ((filtered '())
             (params   sparams))
    (cond ((null? params)
           (reverse! filtered))
          ((or (expr-contains-eq (caar params) expr)
               (any (lambda (v) (expr-contains-eq (caar params) v))
                    (cdr params)))
           (loop (cons (car params) filtered) (cdr params)))
          (else
           (loop filtered (cdr params))))))

(define (optional-positional-defs name sparams req opt dfl body overall-argl rett)
  (let ((prologue (without-generated (extract-method-prologue body))))
    `(block
      ,@(map (lambda (n)
               (let* ((passed (append req (list-head opt n)))
                      ;; only keep static parameters used by these arguments
                      (sp     (filter-sparams (cons 'list passed) sparams))
                      (vals   (list-tail dfl n))
                      (absent (list-tail opt n)) ;; absent arguments
                      (body
                       (if (any (lambda (defaultv)
                                  ;; does any default val expression...
                                  (contains (lambda (e)
                                              ;; contain "e" such that...
                                              (any (lambda (a)
                                                     ;; "e" is in an absent arg
                                                     (contains (lambda (u)
                                                                 (eq? u e))
                                                               a))
                                                   absent))
                                            defaultv))
                                vals)
                           ;; then add only one next argument
                           `(block
                             ,@prologue
                             (call ,(arg-name (car req)) ,@(map arg-name (cdr passed)) ,(car vals)))
                           ;; otherwise add all
                           `(block
                             ,@prologue
                             (call ,(arg-name (car req)) ,@(map arg-name (cdr passed)) ,@vals)))))
                 (method-def-expr- name sp passed body)))
             (iota (length opt)))
      ,(method-def-expr- name sparams overall-argl body rett))))

;; strip empty (parameters ...), normalizing `f(x;)` to `f(x)`.
(define (remove-empty-parameters argl)
  (if (and (has-parameters? argl) (null? (cdar argl)))
      (cdr argl)
      argl))

(define (check-kw-args kw)
  (let ((invalid (filter (lambda (x) (not (or (kwarg? x) (vararg? x)
                                              (and (nospecialize-meta? x)
                                                   (or (kwarg? (caddr x)) (vararg? (caddr x)))))))
                         kw)))
    (if (pair? invalid)
        (if (and (pair? (car invalid)) (eq? 'parameters (caar invalid)))
            (error "more than one semicolon in argument list")
            (error (string "invalid keyword argument syntax \""
                           (deparse (car invalid)) "\""))))))

; replace unassigned kw args with assignment to throw() call (forcing the caller to assign the keyword)
(define (throw-unassigned-kw-args argl)
  (define (throw-unassigned argname)
    `(call (core throw) (call (core UndefKeywordError) (inert ,argname))))
  (define (to-kw x)
    (cond ((symdecl? x) `(kw ,x ,(throw-unassigned (decl-var x))))
          ((nospecialize-meta? x) `(meta ,(cadr x) ,(to-kw (caddr x))))
          (else x)))
  (if (has-parameters? argl)
      (cons (cons 'parameters
                  (map to-kw (cdar argl)))
            (cdr argl))
      argl))

;; method-def-expr checks for keyword arguments, and if there are any, calls
;; keywords-method-def-expr to expand the definition into several method
;; definitions that do not use keyword arguments.
;; definitions without keyword arguments are passed to method-def-expr-,
;; which handles optional positional arguments by adding the needed small
;; boilerplate definitions.
(define (method-def-expr name sparams argl body rett)
  (let ((argl (throw-unassigned-kw-args (remove-empty-parameters argl))))
    (if (has-parameters? argl)
        ;; has keywords
        (begin (check-kw-args (cdar argl))
               (keywords-method-def-expr name sparams argl body rett))
        ;; no keywords
        (method-def-expr- name sparams argl body rett))))

(define (struct-def-expr name params super fields mut)
  (receive
   (params bounds) (sparam-name-bounds params)
   (struct-def-expr- name params bounds super (flatten-blocks fields) mut)))

;; replace field names with gensyms if they conflict with field-types
(define (safe-field-names field-names field-types)
  (if (any (lambda (v) (contains (lambda (e) (eq? e v)) field-types))
           field-names)
      (map (lambda (x) (gensy)) field-names)
      ;; use a different name for a field called `_`
      (map (lambda (x) (if (eq? x '_) (gensy) x)) field-names)))

(define (with-wheres call wheres)
  (if (pair? wheres)
      `(where ,call ,@wheres)
      call))

(define (default-inner-ctors name field-names field-types params bounds locs)
  (let* ((field-names (safe-field-names field-names field-types))
         (any-ctor
          ;; definition with Any for all arguments
          `(function ,(with-wheres
                       `(call ,(if (pair? params)
                                   `(curly ,name ,@params)
                                   name)
                              ,@field-names)
                       (map (lambda (b) (cons 'var-bounds b)) bounds))
                     (block
                      ,@locs
                      (call new ,@field-names)))))
    (if (and (null? params) (any (lambda (t) (not (equal? t '(core Any))))
                                 field-types))
        (list
         ;; definition with field types for all arguments
         ;; only if any field type is not Any, checked at runtime
         `(if ,(foldl (lambda (t u)
                        `(&& ,u (call (core ===) (core Any) ,t)))
                      `(call (core ===) (core Any) ,(car field-types))
                      (cdr field-types))
            (block)
            (function (call ,name
                            ,@(map make-decl field-names field-types))
                      (block
                       ,@locs
                       (new (outerref ,name) ,@field-names))))
         any-ctor)
        (list any-ctor))))

(define (default-outer-ctor name field-names field-types params bounds locs)
  (let ((field-names (safe-field-names field-names field-types)))
    `(function ,(with-wheres
                 `(call ,name ,@(map make-decl field-names field-types))
                 (map (lambda (b) (cons 'var-bounds b)) bounds))
               (block
                ,@locs
                (call (curly ,name ,@params) ,@field-names)))))

(define (num-non-varargs args)
  (count (lambda (a) (not (vararg? a))) args))

(define (new-call Tname type-params sparams params args field-names field-types)
  (if (any kwarg? args)
      (error "\"new\" does not accept keyword arguments"))
  (let ((nnv (num-non-varargs type-params)))
    (if (and (not (any vararg? type-params)) (length> params nnv))
        (error "too few type parameters specified in \"new{...}\""))
    (if (> nnv (length params))
        (error "too many type parameters specified in \"new{...}\"")))
  (let* ((Texpr (if (null? type-params)
                    `(outerref ,Tname)
                    `(curly (outerref ,Tname)
                            ,@type-params)))
         (tn (make-ssavalue))
         (field-convert (lambda (fld fty val)
                          (if (equal? fty '(core Any))
                              val
                              `(call (top convert)
                                     ,(if (and (equal? type-params params) (memq fty params) (memq fty sparams))
                                          fty ; the field type is a simple parameter, the usage here is of a
                                              ; local variable (currently just handles sparam) for the bijection of params to type-params
                                          `(call (core fieldtype) ,tn ,(+ fld 1)))
                                     ,val)))))
    (cond ((> (num-non-varargs args) (length field-names))
           `(call (core throw) (call (top ArgumentError)
                                     ,(string "new: too many arguments (expected " (length field-names) ")"))))
          ((any vararg? args)
           (if (every (lambda (ty) (equal? ty '(core Any)))
                      field-types)
               `(splatnew ,Texpr (call (core tuple) ,@args))
               (let ((argt (make-ssavalue))
                     (nf (make-ssavalue)))
                 `(block
                   (= ,tn ,Texpr)
                   (= ,argt (call (core tuple) ,@args))
                   (= ,nf (call (core nfields) ,argt))
                   (if (call (top ult_int) ,nf ,(length field-names))
                       (call (core throw) (call (top ArgumentError)
                                                ,(string "new: too few arguments (expected " (length field-names) ")"))))
                   (if (call (top ult_int) ,(length field-names) ,nf)
                       (call (core throw) (call (top ArgumentError)
                                                ,(string "new: too many arguments (expected " (length field-names) ")"))))
                   (new ,tn ,@(map (lambda (fld fty) (field-convert fld fty `(call (core getfield) ,argt ,(+ fld 1) (false))))
                                   (iota (length field-names)) (list-head field-types (length field-names))))))))
          (else
            `(block
              (= ,tn ,Texpr)
              (new ,tn ,@(map field-convert (iota (length args)) (list-head field-types (length args)) args)))))))

;; insert item at start of arglist
(define (arglist-unshift sig item)
  (if (and (pair? sig) (pair? (car sig)) (eq? (caar sig) 'parameters))
      `(,(car sig) ,item ,@(cdr sig))
      `(,item ,@sig)))

(define (linenode-string lno)
  (cond ((length= lno 2) (string " around line " (cadr lno)))
        ((length= lno 3) (string " around " (caddr lno) ":" (cadr lno)))
        (else "")))

(define (ctor-def name Tname ctor-body sig body wheres)
  (let* ((curly?     (and (pair? name) (eq? (car name) 'curly)))
         (curlyargs  (if curly? (cddr name) '()))
         (name       (if curly? (cadr name) name))
         (sparams (map car (map analyze-typevar wheres))))
    (cond ((not (eq? name Tname))
           `(function ,(with-wheres `(call ,(if curly?
                                                `(curly ,name ,@curlyargs)
                                                name)
                                           ,@sig)
                                    wheres)
                      ;; pass '() in order to require user-specified parameters with
                      ;; new{...} inside a non-ctor inner definition.
                      ,(ctor-body body '() sparams)))
          (else
           `(function ,(with-wheres `(call ,(if curly?
                                                `(curly ,name ,@curlyargs)
                                                name)
                                           ,@sig)
                                    wheres)
                      ,(ctor-body body curlyargs sparams))))))

;; rewrite calls to `new( ... )` to `new` expressions on the appropriate
;; type, determined by the containing constructor definition.
(define (rewrite-ctor ctor Tname params field-names field-types)
  (define (ctor-body body type-params sparams)
    (pattern-replace (pattern-set
                      (pattern-lambda
                       (call (-/ new) . args)
                       (new-call Tname type-params sparams params
                                 (map (lambda (a) (ctor-body a type-params sparams)) args)
                                 field-names field-types))
                      (pattern-lambda
                       (call (curly (-/ new) . p) . args)
                       (new-call Tname p sparams params
                                 (map (lambda (a) (ctor-body a type-params sparams)) args)
                                 field-names field-types)))
                     body))
  (pattern-replace
   (pattern-set
    ;; definitions without `where`
    (pattern-lambda (function       (-$ (call name . sig) (|::| (call name . sig) _t)) body)
                    (ctor-def name Tname ctor-body sig body #f))
    (pattern-lambda (= (-$ (call name . sig) (|::| (call name . sig) _t)) body)
                    (ctor-def name Tname ctor-body sig body #f))
    ;; definitions with `where`
    (pattern-lambda (function       (where (-$ (call name . sig) (|::| (call name . sig) _t)) . wheres) body)
                    (ctor-def name Tname ctor-body sig body wheres))
    (pattern-lambda (= (where (-$ (call name . sig) (|::| (call name . sig) _t)) . wheres) body)
                    (ctor-def name Tname ctor-body sig body wheres)))

   ;; flatten `where`s first
   (pattern-replace
    (pattern-set
     (pattern-lambda (where (where . rest1) . rest2)
                     (flatten-where-expr __)))
    ctor)))

;; check if there are any calls to new with fewer than n arguments
(define (ctors-min-initialized expr)
  (and (pair? expr)
       (min
        ((pattern-lambda (call (-/ new) . args)
                         (length args))
         (car expr))
        ((pattern-lambda (call (curly (-/ new) . p) . args)
                         (length args))
         (car expr))
        (ctors-min-initialized (car expr))
        (ctors-min-initialized (cdr expr)))))

(define (struct-def-expr- name params bounds super fields0 mut)
  (receive
   (fields defs) (separate (lambda (x) (or (symbol? x) (eventually-decl? x)))
                           fields0)
   (let* ((attrs ())
          (fields (let ((n 0))
                    (map (lambda (x)
                           (set! n (+ n 1))
                           (if (and (pair? x) (not (decl? x)))
                               (begin
                                 (set! attrs (cons (quotify (car x)) (cons n attrs)))
                                 (cadr x))
                               x))
                         fields)))
          (attrs (reverse attrs))
          (defs        (filter (lambda (x) (not (effect-free? x))) defs))
          (locs        (if (and (pair? fields0) (linenum? (car fields0)))
                           (list (car fields0))
                           '()))
          (field-names (map decl-var fields))
          (field-types (map decl-type fields))
          (defs2 (if (null? defs)
                     (default-inner-ctors name field-names field-types params bounds locs)
                     defs))
          (min-initialized (min (ctors-min-initialized defs) (length fields)))
          (prev (make-ssavalue)))
     (let ((dups (has-dups field-names)))
       (if dups (error (string "duplicate field name: \"" (car dups) "\" is not unique"))))
     (for-each (lambda (v)
                 (if (not (symbol? v))
                     (error (string "field name \"" (deparse v) "\" is not a symbol"))))
               field-names)
     `(block
       (global ,name) (const ,name)
       (scope-block
        (block
         (hardscope)
         (local-def ,name)
         ,@(map (lambda (v) `(local ,v)) params)
         ,@(map (lambda (n v) (make-assignment n (bounds-to-TypeVar v #t))) params bounds)
         (toplevel-only struct (outerref ,name))
         (= ,name (call (core _structtype) (thismodule) (inert ,name) (call (core svec) ,@params)
                        (call (core svec) ,@(map quotify field-names))
                        (call (core svec) ,@attrs)
                        ,mut ,min-initialized))
         (call (core _setsuper!) ,name ,super)
         (if (isdefined (outerref ,name))
             (block
              (= ,prev (outerref ,name))
              (if (call (core _equiv_typedef) ,prev ,name)
                  ;; if this is compatible with an old definition, use the existing type object
                  ;; and its parameters
                  (block (= ,name ,prev)
                         ,@(if (pair? params)
                               `((= (tuple ,@params) (|.|
                                                      ,(foldl (lambda (_ x) `(|.| ,x (quote body)))
                                                              prev
                                                              params)
                                                      (quote parameters))))
                               '()))
                  ;; otherwise do an assignment to trigger an error
                  (= (outerref ,name) ,name)))
             (= (outerref ,name) ,name))
         (call (core _typebody!) ,name (call (core svec) ,@field-types))
         (null)))
       ;; "inner" constructors
       (scope-block
        (block
         (hardscope)
         (global ,name)
         ,@(map (lambda (c)
                  (rewrite-ctor c name params field-names field-types))
                defs2)))
       ;; "outer" constructors
       ,@(if (and (null? defs)
                  (not (null? params))
                  ;; To generate an outer constructor, each parameter must occur in a field
                  ;; type, or in the bounds of a subsequent parameter.
                  ;; Otherwise the constructor would not work, since the parameter values
                  ;; would never be specified.
                  (let loop ((root-types field-types)
                             (sp         (reverse bounds)))
                    (or (null? sp)
                        (let ((p (car sp)))
                          (and (expr-contains-eq (car p) (cons 'list root-types))
                               (loop (append (cdr p) root-types)
                                     (cdr sp)))))))
             `((scope-block
                (block
                 (global ,name)
                 ,(default-outer-ctor name field-names field-types
                    params bounds locs))))
             '())
       (null)))))

(define (abstract-type-def-expr name params super)
  (receive
   (params bounds) (sparam-name-bounds params)
   `(block
     (global ,name) (const ,name)
     (scope-block
      (block
       (local-def ,name)
       ,@(map (lambda (v) `(local ,v)) params)
       ,@(map (lambda (n v) (make-assignment n (bounds-to-TypeVar v #t))) params bounds)
       (toplevel-only abstract_type)
       (= ,name (call (core _abstracttype) (thismodule) (inert ,name) (call (core svec) ,@params)))
       (call (core _setsuper!) ,name ,super)
       (call (core _typebody!) ,name)
       (if (&& (isdefined (outerref ,name))
               (call (core _equiv_typedef) (outerref ,name) ,name))
           (null)
           (= (outerref ,name) ,name))
       (null))))))

(define (primitive-type-def-expr n name params super)
  (receive
   (params bounds) (sparam-name-bounds params)
   `(block
     (global ,name) (const ,name)
     (scope-block
      (block
       (local-def ,name)
       ,@(map (lambda (v) `(local ,v)) params)
       ,@(map (lambda (n v) (make-assignment n (bounds-to-TypeVar v #t))) params bounds)
       (toplevel-only primitive_type)
       (= ,name (call (core _primitivetype) (thismodule) (inert ,name) (call (core svec) ,@params) ,n))
       (call (core _setsuper!) ,name ,super)
       (call (core _typebody!) ,name)
       (if (&& (isdefined (outerref ,name))
               (call (core _equiv_typedef) (outerref ,name) ,name))
           (null)
           (= (outerref ,name) ,name))
       (null))))))

;; take apart a type signature, e.g. T{X} <: S{Y}
(define (analyze-type-sig ex)
  (or ((pattern-lambda (-- name (-s))
                       (values name '() '(core Any))) ex)
      ((pattern-lambda (curly (-- name (-s)) . params)
                       (values name params '(core Any))) ex)
      ((pattern-lambda (|<:| (-- name (-s)) super)
                       (values name '() super)) ex)
      ((pattern-lambda (|<:| (curly (-- name (-s)) . params) super)
                       (values name params super)) ex)
      (error "invalid type signature")))

;; insert calls to convert() in ccall, and pull out expressions that might
;; need to be rooted before conversion.
(define (lower-ccall name RT atypes args cconv)
  (let loop ((F atypes)  ;; formals
             (A args)    ;; actuals
             (stmts '()) ;; initializers
             (T '())     ;; argument types (F converted)
             (C '())     ;; argument values (A converted)
             (GC '()))   ;; GC roots
    (if (and (null? F) (not (null? A)))
        (error "more arguments than types for ccall"))
    (if (and (null? A) (not (or (null? F) (and (pair? F) (vararg? (car F)) (null? (cdr F))))))
        (error "more types than arguments for ccall"))
    (let ((isseq (and (not (null? F)) (vararg? (car F)))))
      (if (and isseq (null? T))
          (error "C ABI prohibits vararg without one required argument"))
      (if (null? A)
          `(block
            ,.(reverse! stmts)
            (foreigncall ,name ,RT (call (core svec) ,@(reverse! T))
                         ,(if isseq (- (length atypes) 1) 0) ; 0 or number of arguments before ... in definition
                         ',cconv
                         ,.(reverse! C)
                         ,@GC)) ; GC root ordering is arbitrary
          (let* ((a     (car A))
                 (ty    (if isseq (cadar F) (car F))))
            (if (and isseq (not (null? (cdr F)))) (error "only the trailing ccall argument type should have \"...\""))
            (if (eq? ty 'Any)
                (loop (if isseq F (cdr F)) (cdr A) stmts (list* '(core Any) T) (list* a C) GC)
                (let* ((g (make-ssavalue))
                       (stmts (cons `(= ,g (call (top cconvert) ,ty ,a)) stmts))
                       (ca `(call (top unsafe_convert) ,ty ,g)))
                  (loop (if isseq F (cdr F)) (cdr A) stmts
                        (list* ty T) (list* ca C) (list* g GC)))))))))

(define (expand-function-def e)   ;; handle function definitions
  (define (just-arglist? ex)
    (and (pair? ex)
         (or (memq (car ex) '(tuple block ...))
             (and (eq? (car ex) 'where)
                  (just-arglist? (cadr ex))))))
  (let ((name (cadr e)))
    (if (just-arglist? name)
        (expand-forms (cons '-> (cdr e)))
        (expand-function-def- e))))

;; convert (where (where x S) T) to (where x T S)
(define (flatten-where-expr e)
  (let loop ((ex e)
             (vars '()))
    (if (and (pair? ex) (eq? (car ex) 'where))
        (loop (cadr ex) (append! (reverse (cddr ex)) vars))
        `(where ,ex ,.(reverse! vars)))))

(define (lower-destructuring-args argl)
  (define (check-lhs a)
    (if (expr-contains-p (lambda (e) (or (decl? e) (assignment? e) (kwarg? e)))
                         a)
        (error (string "invalid argument destructuring syntax \"" (deparse a) "\""))
        a))
  (define (transform-arg a)
    (cond ((and (pair? a) (eq? (car a) 'tuple))
           (let ((a2 (gensy)))
             (cons a2 `(local (= ,(check-lhs a) ,a2)))))
          ((or (and (decl? a) (length= a 3)) (kwarg? a))
           (let ((x (transform-arg (cadr a))))
             (cons `(,(car a) ,(car x) ,(caddr a)) (cdr x))))
          ((vararg? a)
           (let ((x (transform-arg (cadr a))))
             (cons `(... ,(car x)) (cdr x))))
          (else (cons a #f))))
  (let loop ((argl  argl)
             (newa  '())
             (stmts '()))
    (if (null? argl)
        (cons (reverse newa) (if (null? stmts)
                                 stmts
                                 ;; return `nothing` from the assignments (issue #26518)
                                 (reverse (cons '(null) stmts))))
        (let ((a (transform-arg (car argl))))
          (loop (cdr argl) (cons (car a) newa)
                (if (cdr a) (cons (cdr a) stmts) stmts))))))

(define (expand-function-def- e)
  (let* ((name  (cadr e))
         (where (if (and (pair? name) (eq? (car name) 'where))
                    (let ((w (flatten-where-expr name)))
                      (begin0 (cddr w)
                              (if (not (and (pair? (cadr w)) (memq (caadr w) '(call |::|))))
                                  (error (string "invalid assignment location \"" (deparse name) "\"")))
                              (set! name (cadr w))))
                    #f))
         (dcl   (and (pair? name) (eq? (car name) '|::|)))
         (rett  (if dcl (caddr name) '(core Any)))
         (name  (if dcl (cadr name) name)))
    (cond ((and (length= e 2) (or (symbol? name) (globalref? name)))
           (if (not (valid-name? name))
               (error (string "invalid function name \"" name "\"")))
           `(method ,name))
          ((not (pair? name))  e)
          ((eq? (car name) 'call)
           (let* ((raw-typevars (or where '()))
                  (sparams (map analyze-typevar raw-typevars))
                  (argl    (cdr name))
                  ;; strip @nospecialize
                  (annotations (map (lambda (a) `(meta ,(cadr a) ,(arg-name (caddr a))))
                                    (filter nospecialize-meta? argl)))
                  (body (insert-after-meta (caddr e) annotations))
                  (argl (map (lambda (a)
                               (if (nospecialize-meta? a) (caddr a) a))
                             argl))
                  ;; handle destructuring
                  (argl-stmts (lower-destructuring-args argl))
                  (argl       (car argl-stmts))
                  (name       (check-dotop (car argl)))
                  (argname    (if (overlay? name) (caddr name) name))
                  ;; fill in first (closure) argument
                  (adj-decl (lambda (n) (if (and (decl? n) (length= n 2))
                                            `(|::| |#self#| ,(cadr n))
                                            n)))
                  (farg    (if (decl? argname)
                               (adj-decl argname)
                               `(|::| |#self#| (call (core Typeof) ,argname))))
                  (body       (insert-after-meta body (cdr argl-stmts)))
                  (argl    (cdr argl))
                  (argl    (fix-arglist
                            (arglist-unshift argl farg)
                            (and (not (any kwarg? argl)) (not (and (pair? argl)
                                                                   (pair? (car argl))
                                                                   (eq? (caar argl) 'parameters))))))
                  (name    (if (or (decl? name) (and (pair? name) (memq (car name) '(curly where))))
                               #f name)))
             (expand-forms
              (method-def-expr name sparams argl body rett))))
          (else
           (error (string "invalid assignment location \"" (deparse name) "\""))))))

;; handle ( )->( ) function expressions. blocks `(a;b=1)` on the left need to be
;; converted to argument lists with kwargs.
(define (expand-arrow e)
  (let* ((a     (cadr e))
         (body  (caddr e))
         (where (if (and (pair? a) (eq? (car a) 'where))
                    (let ((w (flatten-where-expr a)))
                      (begin0 (cddr w)
                              (set! a (cadr w))))
                    #f))
         (argl (if (pair? a)
                   (tuple-to-arglist (filter (lambda (x) (not (linenum? x))) a))
                   (list a)))
         ;; TODO: always use a specific special name like #anon# or _, then ignore
         ;; this as a local variable name.
         (name (symbol (string "#" (current-julia-module-counter)))))
    (expand-forms
     `(block (local ,name)
             (function
              ,(if where
                   `(where (call ,name ,@argl) ,@where)
                   `(call ,name ,@argl))
              ,body)))))

(define (let-binds e)
  (if (and (pair? (cadr e))
           (eq? (car (cadr e)) 'block))
      (cdr (cadr e))
      (list (cadr e))))

(define (expand-let e (hard? #t))
  (let ((ex    (caddr e))
        (binds (let-binds e))
        (hs    (if hard? '((hardscope)) '())))
    (expand-forms
     (if
      (null? binds)
      `(scope-block (block ,@hs ,ex))
      (let loop ((binds (reverse binds))
                 (blk   ex))
        (if (null? binds)
            blk
            (cond
             ((symdecl? (car binds))
              ;; just symbol -> add local
              (loop (cdr binds)
                    `(scope-block
                      (block ,@hs
                       (local ,(car binds))
                       ,blk))))
             ((and (length= (car binds) 3)
                   (eq? (caar binds) '=))
              ;; some kind of assignment
              (cond
               ((eventually-call? (cadar binds))
                ;; f() = c
                (let ((name (assigned-name (cadar binds))))
                  (if (not (symbol? name))
                      (error "invalid let syntax"))
                  (loop (cdr binds)
                        `(scope-block
                          (block ,@hs
                           ,(if (expr-contains-eq name (caddar binds))
                                `(local ,name) ;; might need a Box for recursive functions
                                `(local-def ,name))
                           ,(car binds)
                           ,blk)))))
               ((symdecl?   (cadar binds))
                (let ((vname (decl-var (cadar binds))))
                  (loop (cdr binds)
                        (let ((tmp (make-ssavalue)))
                          `(block (= ,tmp ,(caddar binds))
                                  (scope-block
                                   (block ,@hs
                                          (local-def ,(cadar binds))
                                          (= ,vname ,tmp)
                                          ,blk)))))))
               ;; (a, b, c, ...) = rhs
               ((and (pair? (cadar binds))
                     (eq? (caadar binds) 'tuple))
                (let ((vars (lhs-vars (cadar binds))))
                  (loop (cdr binds)
                        (let ((tmp (make-ssavalue)))
                          `(block (= ,tmp ,(caddar binds))
                                  (scope-block
                                   (block ,@hs
                                          ,@(map (lambda (v) `(local-def ,v)) vars)
                                          (= ,(cadar binds) ,tmp)
                                          ,blk)))))))
               (else (error "invalid let syntax"))))
             (else (error "invalid let syntax")))))))))

(define (expand-macro-def e)
  (cond ((and (pair? (cadr e))
              (eq? (car (cadr e)) 'call)
              (symbol? (cadr (cadr e))))
         (let ((anames (remove-empty-parameters (cddr (cadr e)))))
           (if (has-parameters? anames)
               (error "macros cannot accept keyword arguments"))
           (expand-forms
            `(function (call ,(symbol (string #\@ (cadr (cadr e))))
                             (|::| __source__ (core LineNumberNode))
                             (|::| __module__ (core Module))
                             ,@(map (lambda (v)
                                      (if (symbol? v)
                                          `(meta nospecialize ,v)
                                          v))
                                    anames))
                       ,@(cddr e)))))
        ((and (length= e 2) (symbol? (cadr e)))
         (expand-forms `(function ,(symbol (string #\@ (cadr e))))))
        (else
         (error "invalid macro definition"))))

(define (expand-struct-def e)
  (let ((mut (cadr e))
        (sig (caddr e))
        (fields (cdr (cadddr e))))
    (let loop ((f fields))
      (if (null? f)
          '()
          (let ((x (car f)))
            (cond ((or (symdecl? x) (linenum? x))
                   (loop (cdr f)))
                  ((and (assignment? x) (symdecl? (cadr x)))
                   (error (string "\"" (deparse x) "\" inside type definition is reserved")))
                  (else '())))))
    (expand-forms
     (receive (name params super) (analyze-type-sig sig)
              (struct-def-expr name params super fields mut)))))

;; the following are for expanding `try` blocks

(define (find-symbolic-label-defs e tbl)
  (if (or (not (pair? e)) (quoted? e))
      '()
      (if (eq? (car e) 'symboliclabel)
          (put! tbl (cadr e) #t)
          (for-each (lambda (x) (find-symbolic-label-defs x tbl)) e))))

(define (find-symbolic-label-refs e tbl)
  (if (or (not (pair? e)) (quoted? e))
      '()
      (if (eq? (car e) 'symbolicgoto)
          (put! tbl (cadr e) #t)
          (for-each (lambda (x) (find-symbolic-label-refs x tbl)) e))))

(define (has-unmatched-symbolic-goto? e)
  (let ((label-refs (table))
        (label-defs (table)))
    (find-symbolic-label-refs e label-refs)
    (find-symbolic-label-defs e label-defs)
    (any not (map (lambda (k) (get label-defs k #f))
                  (table.keys label-refs)))))

(define (expand-try e)
  (let ((tryb   (cadr e))
        (var    (caddr e))
        (catchb (cadddr e)))
    (cond ((and (length> e 4) (not (equal? (caddddr e) '(false))))
           (if (has-unmatched-symbolic-goto? tryb)
               (error "goto from a try/finally block is not permitted"))
           (let ((finalb (caddddr e)))
             (expand-forms
              `(tryfinally
                ,(if (and (equal? catchb '(false)) (length= e 5))
                     `(scope-block ,tryb)
                     `(try ,tryb ,var ,catchb (false) ,@(cdddddr e)))
                (scope-block ,finalb)))))
          ((length> e 3)
           (and (length> e 6) (error "invalid \"try\" form"))
           (let ((elseb (if (length= e 6) (cdddddr e) '())))
             (expand-forms
               `(,(if (null? elseb) 'trycatch 'trycatchelse)
                 (scope-block ,tryb)
                 (scope-block
                   ,(if (symbol-like? var)
                        `(scope-block
                          (block (= ,var (the_exception))
                                 ,catchb))
                        `(scope-block ,catchb)))
                 ,@elseb))))
          (else
           (error "invalid \"try\" form")))))

(define (expand-unionall-def name type-ex)
  (if (and (pair? name)
           (eq? (car name) 'curly))
      (let ((name   (cadr name))
            (params (cddr name)))
        (if (null? params)
            (error (string "empty type parameter list in \"" (deparse `(= (curly ,name) ,type-ex)) "\"")))
        `(block
          (const-if-global ,name)
          ,(expand-forms
            `(= ,name (where ,type-ex ,@params)))))
      (expand-forms
       `(const (= ,name ,type-ex)))))

;; take apart e.g. `const a::Int = 0` into `const a; a::Int = 0`
(define (expand-const-decl e)
  (let ((arg (cadr e)))
    (if (atom? arg)
        e
        (case (car arg)
          ((global local local-def)
           (for-each (lambda (b) (if (not (assignment? b))
                                     (error "expected assignment after \"const\"")))
                     (cdr arg))
           (expand-forms (expand-decls (car arg) (cdr arg) #t)))
          ((= |::|)
           (expand-forms (expand-decls 'const (cdr e) #f)))
          (else e)))))

(define (expand-atomic-decl e)
  (error "unimplemented or unsupported atomic declaration"))

(define (expand-local-or-global-decl e)
  (if (and (symbol? (cadr e)) (length= e 2))
      e
      (expand-forms (expand-decls (car e) (cdr e) #f))))

;; given a complex assignment LHS, return the symbol that will ultimately be assigned to
(define (assigned-name e)
  (cond ((atom? e) e)
        ((or (memq (car e) '(call curly where))
             (and (eq? (car e) '|::|) (eventually-call? e)))
         (assigned-name (cadr e)))
        (else e)))

;; local x, y=2, z => local x;local y;local z;y = 2
(define (expand-decls what binds const?)
  (if (not (list? binds))
      (error (string "invalid \"" what "\" declaration")))
  (let loop ((b       binds)
             (vars    '())
             (assigns '()))
    (if (null? b)
        `(block
          ,.(if const?
                (map (lambda (x) `(const ,x)) vars)
                '())
          ,.(map (lambda (x) `(,what ,x)) vars)
          ,.(reverse assigns))
        (let ((x (car b)))
          (cond ((or (assignment-like? x) (function-def? x))
                 (loop (cdr b)
                       (append (lhs-decls (assigned-name (cadr x))) vars)
                       (cons `(,(car x) ,(all-decl-vars (cadr x)) ,(caddr x))
                             assigns)))
                ((and (pair? x) (eq? (car x) '|::|))
                 (loop (cdr b)
                       (cons (decl-var x) vars)
                       (cons `(decl ,@(cdr x)) assigns)))
                ((symbol? x)
                 (loop (cdr b) (cons x vars) assigns))
                (else
                 (error (string "invalid syntax in \"" what "\" declaration"))))))))

;; convert (lhss...) = (tuple ...) to assignments, eliminating the tuple
(define (tuple-to-assignments lhss0 x)
  (let loop ((lhss lhss0)
             (assigned lhss0)
             (rhss (cdr x))
             (stmts '())
             (after '())
             (elts  '()))
    (if (null? lhss)
        `(block ,@(reverse stmts)
                ,@(reverse after)
                (unnecessary (tuple ,@(reverse elts))))
        (let ((L (car lhss))
              ;; rhss can be null iff L is a vararg
              (R (if (null? rhss) '() (car rhss))))
          (cond ((and (symbol-like? L)
                      (or (not (pair? R)) (quoted? R) (equal? R '(null)))
                      ;; overwrite var immediately if it doesn't occur elsewhere
                      (not (contains (lambda (e) (eq-sym? e L)) (cdr rhss)))
                      (not (contains (lambda (e) (eq-sym? e R)) assigned)))
                 (loop (cdr lhss)
                       (cons L assigned)
                       (cdr rhss)
                       (cons (make-assignment L R) stmts)
                       after
                       (cons R elts)))
                ((vararg? L)
                 (if (null? (cdr lhss))
                     (let ((temp (if (eventually-call? (cadr L)) (gensy) (make-ssavalue))))
                       `(block ,@(reverse stmts)
                               (= ,temp (tuple ,@rhss))
                               ,@(reverse after)
                               (= ,(cadr L) ,temp)
                               (unnecessary (tuple ,@(reverse elts) (... ,temp)))))
                     (error (string "invalid \"...\" on non-final assignment location \""
                                    (cadr L) "\""))))
                ((vararg? R)
                 (let ((temp (make-ssavalue)))
                   `(block ,@(reverse stmts)
                           ,(make-assignment temp (cadr R))
                           ,@(reverse after)
                           (= (tuple ,@lhss) ,temp)
                           (unnecessary (tuple ,@(reverse elts) (... ,temp))))))
                (else
                 (let ((temp (if (eventually-call? L) (gensy) (make-ssavalue))))
                   (loop (cdr lhss)
                         (cons L assigned)
                         (cdr rhss)
                         (if (symbol? temp)
                             (list* (make-assignment temp R) `(local-def ,temp) stmts)
                             (cons  (make-assignment temp R) stmts))
                         (cons (make-assignment L temp) after)
                         (cons temp elts)))))))))

;; convert (lhss...) = x to tuple indexing
(define (lower-tuple-assignment lhss x)
  (let ((t (make-ssavalue)))
    `(block
      (= ,t ,x)
      ,@(let loop ((lhs lhss)
                   (i   1))
          (if (null? lhs) '()
              (cons (if (eventually-call? (car lhs))
                        ;; if this is a function assignment, avoid putting our ssavalue
                        ;; inside the function and instead create a capture-able variable.
                        ;; issue #22032
                        (let ((temp (gensy)))
                          `(block
                            (local-def ,temp)
                            (= ,temp (call (core getfield) ,t ,i))
                            (= ,(car lhs) ,temp)))
                        `(= ,(car lhs)
                            (call (core getfield) ,t ,i)))
                    (loop (cdr lhs)
                          (+ i 1)))))
      ,t)))

;; make an expression safe for multiple evaluation
;; for example a[f(x)] => (temp=f(x); a[temp])
;; returns a pair (expr . assignments)
;; where 'assignments' is a list of needed assignment statements
(define (remove-argument-side-effects e (tup #f))
  (if (not (pair? e))
      (cons e '())
      (let ((a '()))
        (define (arg-to-temp x)
          (cond ((effect-free? x)  x)
                ((or (eq? (car x) '...) (eq? (car x) '&))
                 `(,(car x) ,(arg-to-temp (cadr x))))
                ((or (eq? (car x) 'kw) (and tup (eq? (car x) '=)))
                 `(,(car x) ,(cadr x) ,(arg-to-temp (caddr x))))
                ((eq? (car x) 'parameters)
                 `(parameters ,@(map arg-to-temp (cdr x))))
                ((eq? (car x) 'tuple)
                 (let ((tmp (remove-argument-side-effects x #t)))
                   (set! a (revappend (cdr tmp) a))
                   (car tmp)))
                (else
                 (let ((g (make-ssavalue)))
                   (begin (set! a (cons `(= ,g ,x) a))
                          g)))))
        (cons (cons (car e) (map arg-to-temp (cdr e)))
              (reverse a)))))

(define (lower-kw-call f args)
  (let* ((para (if (has-parameters? args) (cdar args) '()))
         (args (if (has-parameters? args) (cdr args) args)))
    (let* ((parg-stmts (remove-argument-side-effects `(call ,f ,@args)))
           (call-ex    (car parg-stmts))
           (fexpr      (cadr call-ex))
           (cargs      (cddr call-ex)))
      `(block
        ,.(cdr parg-stmts)
        ,(receive
          (kws pargs) (separate kwarg? cargs)
          (lower-kw-call- fexpr (append! kws para) pargs))))))

(define (lower-kw-call- fexpr kw pa)
  (define (kwcall-unless-empty f pa kw-container-test kw-container)
    `(if (call (top isempty) ,kw-container-test)
         (call ,f ,@pa)
         (call (call (core kwfunc) ,f) ,kw-container ,f ,@pa)))

  (let ((f            (if (sym-ref? fexpr) fexpr (make-ssavalue)))
        (kw-container (make-ssavalue)))
    `(block
      ,@(if (eq? f fexpr) '() `((= ,f, fexpr)))
      (= ,kw-container ,(lower-named-tuple kw
                                           (lambda (name) (string "keyword argument \"" name
                                                                  "\" repeated in call to \"" (deparse fexpr) "\""))
                                           "keyword argument"
                                           "keyword argument syntax"
                                           #t))
      ,(if (every vararg? kw)
           (kwcall-unless-empty f pa kw-container kw-container)
           `(call (call (core kwfunc) ,f) ,kw-container ,f ,@pa)))))

;; convert `a+=b` to `a=a+b`
(define (expand-update-operator- op op= lhs rhs declT)
  (let* ((e      (remove-argument-side-effects lhs))
         (newlhs (car e))
         (temp   (and (eq? op= '|.=|)
                      (pair? newlhs)
                      (not (or (eq? (car newlhs) 'ref)
                               (and (eq? (car newlhs) '|.|) (length= newlhs 3))))
                      (make-ssavalue)))
         (e      (if temp
                     (cons temp (append (cdr e) (list `(= ,temp ,newlhs))))
                     e))
         (newlhs (or temp newlhs)))
    (if (and (pair? lhs) (eq? (car lhs) 'tuple))
        (let loop ((a (cdr newlhs))
                   (b (cdr lhs)))
          (if (pair? a)
              ;; if remove-argument-side-effects needed to replace an expression with
              ;; an ssavalue, then it can't be updated by assignment. issue #30062
              (begin (if (and (ssavalue? (car a)) (not (ssavalue? (car b))))
                         (error (string "invalid multiple assignment location \"" (deparse (car b)) "\"")))
                     (loop (cdr a) (cdr b))))))
    `(block ,@(cdr e)
            ,(if (null? declT)
                 `(,op= ,newlhs (call ,op ,newlhs ,rhs))
                 `(,op= ,newlhs (call ,op (:: ,newlhs ,(car declT)) ,rhs))))))

(define (partially-expand-ref e)
  (let ((a    (cadr e))
        (idxs (cddr e)))
    (let* ((reuse (and (pair? a)
                       (contains (lambda (x) (or (eq? x 'begin) (eq? x 'end)))
                                 idxs)))
           (arr   (if reuse (make-ssavalue) a))
           (stmts (if reuse `((= ,arr ,a)) '())))
      (receive
       (new-idxs stuff) (process-indices arr idxs)
       `(block
         ,@(append stmts stuff)
         (call (top getindex) ,arr ,@new-idxs))))))

(define (expand-update-operator op op= lhs rhs . declT)
  (cond ((and (pair? lhs) (eq? (car lhs) 'ref))
         ;; expand indexing inside op= first, to remove "begin", "end", and ":"
         (let* ((ex (partially-expand-ref lhs))
                (stmts (butlast (cdr ex)))
                (refex (last    (cdr ex)))
                (nuref `(ref ,(caddr refex) ,@(cdddr refex))))
           `(block ,@stmts
                   ,(expand-update-operator- op op= nuref rhs declT))))
        ((and (pair? lhs) (eq? (car lhs) '|::|))
         ;; (+= (:: x T) rhs)
         (let ((e (remove-argument-side-effects (cadr lhs)))
               (T (caddr lhs)))
           `(block ,@(cdr e)
                   ,(expand-update-operator op op= (car e) rhs T))))
        (else
         (if (and (pair? lhs) (eq? op= '=)
                  (not (memq (car lhs) '(|.| tuple vcat ncat typed_hcat typed_vcat typed_ncat))))
             (error (string "invalid assignment location \"" (deparse lhs) "\"")))
         (expand-update-operator- op op= lhs rhs declT))))

(define (lower-update-op e)
  (expand-forms
   (let ((str (string (car e))))
     (expand-update-operator
      (symbol (string.sub str 0 (- (length str) 1)))
      (if (= (string.char str 0) #\.) '.= '=)
      (cadr e)
      (caddr e)))))

(define (expand-and e)
  (let ((e (cdr (flatten-ex '&& e))))
    (let loop ((tail e))
      (if (null? tail)
          '(true)
          (if (null? (cdr tail))
              (car tail)
              `(if ,(car tail)
                   ,(loop (cdr tail))
                   (false)))))))

(define (expand-or e)
  (let ((e (cdr (flatten-ex '|\|\|| e))))
    (let loop ((tail e))
      (if (null? tail)
          '(false)
          (if (null? (cdr tail))
              (car tail)
              (if (symbol-like? (car tail))
                  `(if ,(car tail) ,(car tail)
                       ,(loop (cdr tail)))
                  (let ((g (make-ssavalue)))
                    `(block (= ,g ,(car tail))
                            (if ,g ,g
                                ,(loop (cdr tail)))))))))))

(define (expand-for lhss itrs body)
  (define (outer? x) (and (pair? x) (eq? (car x) 'outer)))
  (let ((copied-vars  ;; variables not declared `outer` are copied in the innermost loop
         ;; TODO: maybe filter these to remove vars not assigned in the loop
         (delete-duplicates
          (filter (lambda (x) (not (underscore-symbol? x)))
                  (apply append
                         (map lhs-vars
                              (filter (lambda (x) (not (outer? x))) (butlast lhss))))))))
    `(break-block
      loop-exit
      ,(let nest ((lhss lhss)
                  (itrs itrs))
         (if (null? lhss)
             body
             (let* ((coll  (make-ssavalue))
                    (next  (gensy))
                    (state (make-ssavalue))
                    (outer (outer? (car lhss)))
                    (lhs   (if outer (cadar lhss) (car lhss)))
                    (body
                     `(block
                       ,@(if (not outer)
                             (map (lambda (v) `(local ,v)) (lhs-vars lhs))
                             '())
                       ,(lower-tuple-assignment (list lhs state) next)
                       ,(nest (cdr lhss) (cdr itrs))))
                    (body
                     (if (null? (cdr lhss))
                         `(break-block
                           loop-cont
                           (soft-let (block ,@(map (lambda (v) `(= ,v ,v)) copied-vars))
                             ,body))
                         `(scope-block ,body))))
               `(block (= ,coll ,(car itrs))
                       (local ,next)
                       (= ,next (call (top iterate) ,coll))
                       ;; TODO avoid `local declared twice` error from this
                       ;;,@(if outer `((local ,lhs)) '())
                       ,@(if outer `((require-existing-local ,lhs)) '())
                       (if (call (top not_int) (call (core ===) ,next (null)))
                           (_do_while
			    (block ,body
				   (= ,next (call (top iterate) ,coll ,state)))
			    (call (top not_int) (call (core ===) ,next (null))))))))))))

;; wrap `expr` in a function appropriate for consuming values from given ranges
(define (func-for-generator-ranges expr range-exprs flat outervars)
  (let* ((vars    (map cadr range-exprs))
         (argname (if (and (length= vars 1) (symbol? (car vars)))
                      (car vars)
                      (gensy)))
         (myvars  (lhs-vars `(tuple ,@vars)))
         (splat (cond ((eq? argname (car vars))  '())
                      ((length= vars 1)
                       `(,@(map (lambda (v) `(local ,v)) myvars)
                         (= ,(car vars) ,argname)))
                      (else
                       `(,@(map (lambda (v) `(local ,v)) myvars)
                         (= (tuple ,@vars) ,argname))))))
    (cond
     ((eq? expr argname)
      ;; use `identity` for x->x
      `(top identity))
      ;; TODO: deprecate this (#18621):
     ((and (null? splat)
           (length= expr 3) (eq? (car expr) 'call)
           (eq? (caddr expr) argname)
           (underscore-symbol? argname)
           (not (dotop-named? (cadr expr)))
           (not (expr-contains-eq argname (cadr expr))))
      ;; eta reduce `_->f(_)` => `f`
      (cadr expr))
     (else
      (let ((expr (cond ((and flat (pair? expr) (eq? (car expr) 'generator))
                         (expand-generator expr #f (delete-duplicates (append outervars myvars))))
                        ((and flat (pair? expr) (eq? (car expr) 'flatten))
                         (expand-generator (cadr expr) #t (delete-duplicates (append outervars myvars))))
                        ((pair? outervars)
                         `(let (block ,@(map (lambda (v) `(= ,v ,v)) (filter (lambda (x) (not (underscore-symbol? x)))
                                                                             outervars)))
                            ,expr))
                        (else expr))))
        `(-> ,argname (block ,@splat ,expr)))))))

(define (expand-generator e flat outervars)
  (let* ((expr  (cadr e))
         (filt? (eq? (car (caddr e)) 'filter))
         (range-exprs (if filt? (cddr (caddr e)) (cddr e)))
         (ranges (map caddr range-exprs))
         (iter (if (length= ranges 1)
                   (car ranges)
                   `(call (top product) ,@ranges)))
         (iter (if filt?
                   `(call (top Filter)
                          ,(func-for-generator-ranges (cadr (caddr e)) range-exprs #f '())
                          ,iter)
                   iter))
         (gen  `(call (top Generator)
                      ,(func-for-generator-ranges expr range-exprs flat outervars)
                      ,iter)))
    (expand-forms
     (if flat
         `(call (top Flatten) ,gen)
         gen))))

(define (ref-to-view expr)
  (cond ((and (pair? expr) (eq? (car expr) 'ref))
         (let* ((ex (partially-expand-ref expr))
                (stmts (butlast (cdr ex)))
                (refex (last    (cdr ex)))
                (nuref `(call (top dotview) ,(caddr refex) ,@(cdddr refex))))
           `(block ,@stmts ,nuref)))
        ((and (length= expr 3) (eq? (car expr) '|.|))
         `(call (top dotgetproperty) ,(cadr expr) ,(caddr expr)))
        (else expr)))

; lazily fuse nested calls to expr == f.(args...) into a single broadcast call,
; or a broadcast! call if lhs is non-null.
(define (expand-fuse-broadcast lhs rhs)
  (define (fuse? e) (and (pair? e) (eq? (car e) 'fuse)))
  (define (dot-to-fuse e (top #f)) ; convert e == (. f (tuple args)) to (fuse f args)
    (define (make-fuse f args) ; check for nested (fuse f args) exprs and combine
      (define (split-kwargs args) ; return (cons keyword-args positional-args) extracted from args
        (define (sk args kwargs pargs)
          (if (null? args)
              (cons kwargs pargs)
              (if (kwarg? (car args))
                  (sk (cdr args) (cons (car args) kwargs) pargs)
                  (sk (cdr args) kwargs (cons (car args) pargs)))))
        (if (has-parameters? args)
            (sk (reverse (cdr args)) (cdar args) '())
            (sk (reverse args) '() '())))
      (let* ((kws+args (split-kwargs args)) ; fusing occurs on positional args only
             (kws (car kws+args))
             (kws (if (null? kws) kws (list (cons 'parameters kws))))
             (args (map dot-to-fuse (cdr kws+args)))
             (make `(call (top ,(if (null? kws) 'broadcasted 'broadcasted_kwsyntax)) ,@kws ,f ,@args)))
        (if top (cons 'fuse make) make)))
    (cond ((and (length= e 3) (eq? (car e) '|.|))
           (let ((f (cadr e)) (x (caddr e)))
             (cond ((or (atom? x) (eq? (car x) 'quote) (eq? (car x) 'inert) (eq? (car x) '$))
                    `(call (top getproperty) ,f ,x))
                   ((eq? (car x) 'tuple)
                    (if (and (eq? (identifier-name f) '^) (length= x 3) (integer? (caddr x)))
                        (make-fuse '(top literal_pow)
                                   (list f (cadr x) (expand-forms `(call (call (core apply_type) (top Val) ,(caddr x))))))
                        (make-fuse f (cdr x))))
                   (else
                    (error (string "invalid syntax \"" (deparse e) "\""))))))
          ((and (pair? e) (eq? (car e) 'call))
           (define (make-fuse- f x)
             (if (and (eq? (identifier-name f) '^) (length= x 2) (integer? (cadr x)))
                 (make-fuse '(top literal_pow)
                            (list f (car x) (expand-forms `(call (call (core apply_type) (top Val) ,(cadr x))))))
                 (make-fuse f x)))
           (let ((f (cadr e)))
             (cond ((dotop-named? f)
                    (make-fuse- (undotop f) (cddr e)))
                   ;; (.+)(a, b) is parsed as (call (|.| +) a b), but we still want it to fuse
                   ((and (length= f 2) (eq? (car f) '|.|))
                    (make-fuse- (cadr f) (cddr e)))
                   (else
                     e))))
          ((and (pair? e) (eq? (car e) 'comparison))
           (dot-to-fuse (expand-compare-chain (cdr e)) top))
          ((and (pair? e) (eq? (car e) '.&&))
           (make-fuse '(top andand) (cdr e)))
          ((and (pair? e) (eq? (car e) '|.\|\||))
           (make-fuse '(top oror) (cdr e)))
          (else e)))
  (let ((e (dot-to-fuse rhs #t)) ; an expression '(fuse func args) if expr is a dot call
        (lhs-view (ref-to-view lhs))) ; x[...] expressions on lhs turn in to view(x, ...) to update x in-place
    (if (fuse? e)
        ; expanded to a fuse op call
        (if (null? lhs)
            (expand-forms `(call (top materialize) ,(cdr e)))
            (expand-forms `(call (top materialize!) ,lhs-view ,(cdr e))))
        ; expanded to something else (like a getfield)
        (if (null? lhs)
            (expand-forms e)
            (expand-forms `(call (top materialize!) ,lhs-view
                                 (call (top broadcasted) (top identity) ,e)))))))


(define (expand-where body var)
  (let* ((bounds (analyze-typevar var))
         (v  (car bounds)))
    `(let (= ,v ,(bounds-to-TypeVar bounds))
       (call (core UnionAll) ,v ,body))))

(define (expand-wheres body vars)
  (if (null? vars)
      body
      (expand-where (expand-wheres body (cdr vars)) (car vars))))

; given e = (curly T params...), return (newparams . whereparams) where any <:X expression
; in params is converted to T and T<:X is added to whereparams; similarly for >:X.
; (This implements the syntactic sugar Foo{<:Bar} --> Foo{T} where T<:Bar.)
(define (extract-implicit-whereparams e)
  (define (extract params newparams whereparams)
    (if (null? params)
        (cons (reverse newparams) (reverse whereparams))
        (let ((p (car params)))
          (if (and (length= p 2) (or (eq? (car p) '|<:|) (eq? (car p) '|>:|)))
              (let ((T (gensy)))
                (extract (cdr params) (cons T newparams) (cons (list (car p) T (cadr p)) whereparams)))
              (extract (cdr params) (cons p newparams) whereparams)))))
  (extract (cddr e) '() '()))

(define (named-tuple-expr names values)
  `(call (curly (core NamedTuple) (tuple ,@names))
         ;; NOTE: don't use `tuple` head, so an assignment expression as a value
         ;; doesn't turn this into another named tuple.
         (call (core tuple) ,@values)))

(define (lower-named-tuple lst
                           (dup-error-fn (lambda (name) (string "field name \"" name "\" repeated in named tuple")))
                           (name-str     "named tuple field")
                           (syntax-str   "named tuple element")
                           (call-with-keyword-arguments? #f))
  (let* ((names (apply append
                       (map (lambda (x)
                              (cond ((symbol? x) (list x))
                                    ((and (or (assignment? x) (kwarg? x)) (symbol? (cadr x)))
                                     (list (cadr x)))
                                    ((and (length= x 3) (eq? (car x) '|.|))
                                     (list (cadr (caddr x))))
                                    (else '())))
                            lst)))
         (dups (has-dups names)))
    (if dups
        (error (dup-error-fn (car dups)))))
  (define (not-vararg x)
    (if (vararg? x)
        (error (string "\"...\" expression cannot be used as " name-str " value"))
        x))
  (define (to-nt n v)
    (if (null? n)
        #f
        (named-tuple-expr (reverse! (map quotify n)) (reverse v))))
  (define (merge old new)
    (if old
        (if new
            `(call (top merge) ,old ,new)
            old)
        new))
  (let loop ((L             lst)
             (current-names '())
             (current-vals  '())
             (expr          #f))
    (if (null? L)
        (or (merge expr (to-nt current-names current-vals))
            ;; if that result is #f the named tuple is empty
            '(call (core NamedTuple)))
        (let ((el (car L)))
          (cond ((or (assignment? el) (kwarg? el))
                 (if (not (symbol? (cadr el)))
                     (error (string "invalid " name-str " name \"" (deparse (cadr el)) "\"")))
                 (not-vararg (caddr el))
                 (loop (cdr L)
                       (cons (cadr el) current-names)
                       (cons (caddr el) current-vals)
                       expr))
                ((symbol? el)  ;; x  =>  x = x
                 (loop (cdr L)
                       (cons el current-names)
                       (cons el current-vals)
                       expr))
                ((and (length= el 3) (eq? (car el) '|.|)   ;; a.x  =>  x = a.x
                      (quoted-sym? (caddr el)))
                 (loop (cdr L)
                       (cons (cadr (caddr el)) current-names)
                       (cons el current-vals)
                       expr))
                ((and (length= el 4) (eq? (car el) 'call) (eq? (cadr el) '=>))
                 (loop (cdr L)
                       '()
                       '()
                       (merge (merge expr (to-nt current-names current-vals))
                              (named-tuple-expr (list (caddr el)) (list (not-vararg (cadddr el)))))))
                ((vararg? el)
                 (loop (cdr L)
                       '()
                       '()
                       (let ((current (merge expr (to-nt current-names current-vals))))
                         (if current
                             (merge current (cadr el))
                             `(call (top merge) (call (top NamedTuple)) ,(cadr el))))))
                ((and call-with-keyword-arguments? (has-parameters? L))
                 (error "more than one semicolon in argument list"))
                (else
                 (error (string "invalid " syntax-str " \"" (deparse el) "\""))))))))

(define (expand-condition cnd)
  (let* ((blk? (and (pair? cnd) (eq? (car cnd) 'block)))
         (stmts (if blk? (cdr (butlast cnd)) '()))
         (test  (if blk? (last cnd) cnd)))
    (if (and (pair? test) (memq (car test) '(&& |\|\||)))
        (let* ((clauses `(,(car test) ,@(map expand-forms (cdr (flatten-ex (car test) test)))))
               (clauses (if (null? (cdr clauses))
                            (if (eq? (car clauses) '&&) '(true) '(false))
                            clauses)))
          (if blk?
              `(block ,@(map expand-forms stmts) ,clauses)
              clauses))
        (expand-forms cnd))))

(define (expand-if e)
  (list* (car e) (expand-condition (cadr e)) (map expand-forms (cddr e))))

(define (expand-while e)
  `(break-block loop-exit
                (_while ,(expand-condition (cadr e))
                        (break-block loop-cont
                                     (scope-block ,(blockify (expand-forms (caddr e))))))))

(define (expand-vcat e
                     (vcat '((top vcat)))
                     (hvcat '((top hvcat)))
                     (hvcat_rows '((top hvcat_rows))))
  (let ((a (cdr e)))
    (if (any assignment? a)
        (error (string "misplaced assignment statement in \"" (deparse e) "\"")))
    (if (has-parameters? a)
        (error "unexpected semicolon in array expression")
        (expand-forms
         (if (any (lambda (x)
                    (and (pair? x) (eq? (car x) 'row)))
                  a)
             ;; convert nested hcat inside vcat to hvcat
             (let ((rows (map (lambda (x)
                                (if (and (pair? x) (eq? (car x) 'row))
                                    (cdr x)
                                    (list x)))
                              a)))
               ;; in case there is splatting inside `hvcat`, collect each row as a
               ;; separate tuple and pass those to `hvcat_rows` instead (ref #38844)
               (if (any (lambda (row) (any vararg? row)) rows)
                   `(call ,@hvcat_rows ,@(map (lambda (x) `(tuple ,@x)) rows))
                   `(call ,@hvcat
                          (tuple ,@(map length rows))
                          ,@(apply append rows))))
             `(call ,@vcat ,@a))))))

(define (expand-ncat e (hvncat '((top hvncat))))
  (define (is-row a) (and (pair? a)
                          (or (eq? (car a) 'row)
                              (eq? (car a) 'nrow))))
  (define (is-1d a) (not (any is-row a)))
  (define (sum xs) (foldl + 0 xs))
  (define (get-shape a is-row-first d)
    (define (zip xss) (apply map list xss))
    (define (get-next x)
      (cond ((or (not (is-row x))
                 (and (eq? (car x) 'nrow) (> d (1+ (cadr x))))
                 (and (eq? (car x) 'row) (> d 1)))
             (list x))
            ((eq? (car x) 'nrow) (cddr x))
            (else (cdr x))))
    ; describe the shape of the concatenation
    (cond ((or (= d 0)
               (and (not is-row-first) (= d 1)))
           (length a))
          ((and is-row-first (= d 3))
           (get-shape a is-row-first (1- d)))
          (else
           (let ((ashape
                 (map (lambda (x)
                        (get-shape (get-next x) is-row-first (1- d)))
                      a)))
             (if (pair? (car ashape))
                 (let ((zipashape (zip ashape)))
                   (cons (sum (car zipashape))
                         (cons (car zipashape)
                               (map (lambda (x)
                                      (apply append x))
                                    (cdr zipashape)))))
                 (list (sum ashape) ashape))))))
  (define (get-dims a is-row-first d)
    (cond ((and (< d 2) (not (is-row (car a))))
           (list (length a)))
          ((= d 1)
           (list (car (get-dims (cdar a) is-row-first 0)) (length a)))
          ((and (= d 3) is-row-first)
           (get-dims a is-row-first 2))
          (else
           (let ((anext (if (and (pair? (car a))
                                 (eq? (caar a) 'nrow)
                                 (= d (1+ (cadar a))))
                            (cddar a)
                            (list (car a)))))
             (cons (length a) (get-dims anext is-row-first (1- d)))))))
  (define (is-balanced s)
    ; determine whether there are exactly the same number of elements along each axis
    (= 0 (sum (map (lambda (x y)
                     (sum (map (lambda (z)
                                 (- z y))
                               x)))
                   (cdr s) (map car (cdr s))))))
  (define (hasrows-flatten a)
    ; (car <result>) stores if a row was observed
    (foldl (lambda (x y)
             (let ((r (car y))
                   (yt (cdr y)))
               (if (is-row x)
                   (if (eq? (car x) 'nrow)
                       (let* ((raflat (append (hasrows-flatten (cddr x))))
                              (aflat (cdr raflat))
                              (rinner (car raflat))
                              (r (if (null? (or r rinner))
                                     (and r rinner)
                                     r)))
                         (if (and (not (null? r))
                                  (or (null? rinner) (and (not r) rinner))
                                  (and (= (cadr x) 2) r))
                             (error "cannot mix space and ;; separators in an array expression, except to wrap a line"))
                         (cons (if (and (= (cadr x) 2) (null? r))
                                   #f
                                   r)
                               (append aflat yt)))
                     (if (or (null? r) r)
                         (cons #t (append (reverse (cdr x)) yt))
                         (error "cannot mix space and ;; separators in an array expression, except to wrap a line")))
                 (cons r (cons x yt)))))
           (list '()) a))
  (define (tf a) (if a '(true) '(false)))
  (define (tuplize s)
    (cons 'tuple (reverse (map (lambda (x)
                                 (cons 'tuple x))
                               (cons (list (car s)) (cdr s))))))
  (let* ((d (cadr e))
         (a (cddr e))
         (raflat (hasrows-flatten a))
         (r (car raflat))
         (is-row-first (if (null? r) #f r))
         (aflat (reverse (cdr raflat))))
    (if (any assignment? aflat)
        (error (string "misplaced assignment statement in \"" (deparse e) "\"")))
    (if (has-parameters? aflat)
        (error "unexpected parameters in array expression"))
    (expand-forms
      (if (is-1d a)
          `(call ,@hvncat ,d ,@aflat)
          (if (any vararg? aflat)
              (error (string "Splatting ... in an hvncat with multiple dimensions is not supported"))
              (let ((shape (get-shape a is-row-first d)))
                (if (is-balanced shape)
                    (let ((dims `(tuple ,@(reverse (get-dims a is-row-first d)))))
                     `(call ,@hvncat ,dims ,(tf is-row-first) ,@aflat))
                    `(call ,@hvncat ,(tuplize shape) ,(tf is-row-first) ,@aflat))))))))

(define (expand-property-destruct lhss x)
  (if (not (length= lhss 1))
      (error (string "invalid assignment location \"" (deparse lhs) "\"")))
  (let* ((xx (if (symbol-like? x) x (make-ssavalue)))
         (ini (if (eq? x xx) '() (list (sink-assignment xx (expand-forms x))))))
    `(block
       ,@ini
       ,@(map
           (lambda (field)
             (let ((prop (cond ((symbol? field) field)
                               ((and (pair? field) (eq? (car field) '|::|) (symbol? (cadr field)))
                                (cadr field))
                               (else
                                (error (string "invalid assignment location \"" (deparse lhs) "\""))))))
               (expand-forms `(= ,field (call (top getproperty) ,xx (quote ,prop))))))
           (cdar lhss))
       (unnecessary ,xx))))

(define (expand-tuple-destruct lhss x)
  (define (sides-match? l r)
    ;; l and r either have equal lengths, or r has a trailing ...
    (cond ((null? l)          (null? r))
          ((vararg? (car l))  #t)
          ((null? r)          #f)
          ((vararg? (car r))  (null? (cdr r)))
          (else               (sides-match? (cdr l) (cdr r)))))
  (if (and (pair? x) (pair? lhss) (eq? (car x) 'tuple) (not (any assignment? (cdr x)))
           (not (has-parameters? (cdr x)))
           (sides-match? lhss (cdr x)))
      ;; (a, b, ...) = (x, y, ...)
      (expand-forms
       (tuple-to-assignments lhss x))
      ;; (a, b, ...) = other
      (begin
        ;; like memq, but if last element of lhss is (... sym),
        ;; check against sym instead
        (define (in-lhs? x lhss)
          (if (null? lhss)
              #f
              (let ((l (car lhss)))
                (cond ((and (pair? l) (eq? (car l) '|...|))
                       (if (null? (cdr lhss))
                           (eq? (cadr l) x)
                           (error (string "invalid \"...\" on non-final assignment location \""
                                          (cadr l) "\""))))
                      ((eq? l x) #t)
                      (else (in-lhs? x (cdr lhss)))))))
        ;; in-lhs? also checks for invalid syntax, so always call it first
        (let* ((xx  (cond ((or (and (not (in-lhs? x lhss)) (symbol? x))
                               (ssavalue? x))
                            x)
                          ((and (pair? lhss) (vararg? (last lhss))
                                (eventually-call? (cadr (last lhss))))
                           (gensy))
                          (else (make-ssavalue))))
               (ini (if (eq? x xx) '() (list (sink-assignment xx (expand-forms x)))))
               (n   (length lhss))
               ;; skip last assignment if it is an all-underscore vararg
               (n   (if (> n 0)
                        (let ((l (last lhss)))
                          (if (and (vararg? l) (underscore-symbol? (cadr l)))
                              (- n 1)
                              n))
                        n))
               (st  (gensy))
               (end '()))
          `(block
            ,@(if (> n 0) `((local ,st)) '())
            ,@ini
            ,@(map (lambda (i lhs)
                     (let ((lhs- (cond ((or (symbol? lhs) (ssavalue? lhs))
                                        lhs)
                                       ((vararg? lhs)
                                        (let ((lhs- (cadr lhs)))
                                          (if (or (symbol? lhs-) (ssavalue? lhs-))
                                              lhs
                                              `(|...| ,(if (eventually-call? lhs-)
                                                           (gensy)
                                                           (make-ssavalue))))))
                                       ;; can't use ssavalues if it's a function definition
                                       ((eventually-call? lhs) (gensy))
                                       (else (make-ssavalue)))))
                       (if (not (eq? lhs lhs-))
                           (if (vararg? lhs)
                               (set! end (cons (expand-forms `(= ,(cadr lhs) ,(cadr lhs-))) end))
                               (set! end (cons (expand-forms `(= ,lhs ,lhs-)) end))))
                       (expand-forms
                         (if (vararg? lhs-)
                             `(= ,(cadr lhs-) (call (top rest) ,xx ,@(if (eq? i 0) '() `(,st))))
                             (lower-tuple-assignment
                               (if (= i (- n 1))
                                   (list lhs-)
                                   (list lhs- st))
                               `(call (top indexed_iterate)
                                      ,xx ,(+ i 1) ,@(if (eq? i 0) '() `(,st))))))))
                   (iota n)
                   lhss)
            ,@(reverse end)
            (unnecessary ,xx))))))

;; move an assignment into the last statement of a block to keep more statements at top level
(define (sink-assignment lhs rhs)
  (if (and (pair? rhs) (eq? (car rhs) 'block))
      (let ((rr (reverse (cdr rhs))))
        `(block ,@(reverse (cdr rr))
                (= ,lhs ,(car rr))))
      `(= ,lhs ,rhs)))

(define (expand-forms e)
  (if (or (atom? e) (memq (car e) '(quote inert top core globalref outerref module toplevel ssavalue null true false meta using import export thismodule toplevel-only)))
      e
      (let ((ex (get expand-table (car e) #f)))
        (if ex
            (ex e)
            (cons (car e)
                  (map expand-forms (cdr e)))))))

;; table mapping expression head to a function expanding that form
(define expand-table
  (table
   'function       expand-function-def
   '->             expand-arrow
   'let            expand-let
   'soft-let       (lambda (e) (expand-let e #f))
   'macro          expand-macro-def
   'struct         expand-struct-def
   'try            expand-try

   'spawn
   (lambda (e)
     `(spawn-block ,(cadr e) ,(map expand-forms (caddr e))))

   'lambda
   (lambda (e)
     `(lambda ,(map expand-forms (cadr e))
        ,@(if (length= e 3) '(()) '())
        ,@(map expand-forms (cddr e))))

   'opaque_closure
   (lambda (e)
     (let* ((meth (caddr (caddr (expand-forms (cadr e))))) ;; `method` expr
            (lam       (cadddr meth))
            (sig-block (caddr meth))
            (sig-block (if (and (pair? sig-block) (eq? (car sig-block) 'block))
                           sig-block
                           `(block ,sig-block)))
            (stmts     (cdr (butlast sig-block)))
            (sig-svec  (last sig-block))
            (typ-svec  (caddr sig-svec))
            (tvars     (cddr (cadddr sig-svec)))
            (argtypes  (cdddr typ-svec))
            (functionloc (cadr (caddddr sig-svec))))
       (if (length= argtypes 0)
        `(_opaque_closure ,(expand-forms `(curly (core Tuple))) (false) 0 ,functionloc ,lam)
         (let* ((vssa (make-ssavalue))
                (vval (expand-forms (last argtypes)))
                (argtypes (append (butlast argtypes) (list `(block (= ,vssa ,vval)))))
                (argtype   (foldl (lambda (var ex) `(call (core UnionAll) ,var ,ex))
                                  (expand-forms `(curly (core Tuple) ,@argtypes))
                                  (reverse tvars))))
              `(_opaque_closure ,argtype (call (core isa) ,vssa (core TypeofVararg)) ,(length argtypes) ,functionloc ,lam)))))
   'block
   (lambda (e)
     (cond ((null? (cdr e)) '(null))
           ((and (null? (cddr e))
                 (not (linenum? (cadr e))))
            (expand-forms (cadr e)))
           (else
            (cons 'block
                  (map expand-forms (cdr e))))))

   '|.|
   (lambda (e)
     (if (length= e 2)
         ;; e = (|.| op)
         `(call (top BroadcastFunction) ,(cadr e))
         ;; e = (|.| f x)
         (expand-fuse-broadcast '() e)))

   '.&&
   (lambda (e) (expand-fuse-broadcast '() e))
   '|.\|\||
   (lambda (e) (expand-fuse-broadcast '() e))

   '.=
   (lambda (e)
     (expand-fuse-broadcast (cadr e) (caddr e)))

   '|<:|
   (lambda (e) (expand-forms `(call |<:| ,@(cdr e))))
   '|>:|
   (lambda (e) (expand-forms `(call |>:| ,@(cdr e))))
   '-->
   (lambda (e) (expand-forms `(call --> ,@(cdr e))))

   'where
   (lambda (e) (expand-forms (expand-wheres (cadr e) (cddr e))))

   'const  expand-const-decl
   'atomic expand-atomic-decl
   'local  expand-local-or-global-decl
   'global expand-local-or-global-decl
   'local-def expand-local-or-global-decl

   '=
   (lambda (e)
     (define lhs (cadr e))
     (define (function-lhs? lhs)
       (and (pair? lhs)
            (or (eq? (car lhs) 'call)
                (eq? (car lhs) 'where)
                (and (eq? (car lhs) '|::|)
                     (pair? (cadr lhs))
                     (eq? (car (cadr lhs)) 'call)))))
     (define (assignment-to-function lhs e)  ;; convert '= expr to 'function expr
       (cons 'function (cdr e)))
     (cond
      ((function-lhs? lhs)
       (expand-forms (assignment-to-function lhs e)))
      ((and (pair? lhs)
            (eq? (car lhs) 'curly))
       (expand-unionall-def (cadr e) (caddr e)))
      ((assignment? (caddr e))
       ;; chain of assignments - convert a=b=c to `b=c; a=c`
       (let loop ((lhss (list lhs))
                  (rhs  (caddr e)))
         (if (and (assignment? rhs) (not (function-lhs? (cadr rhs))))
             (loop (cons (cadr rhs) lhss) (caddr rhs))
             (let ((rr (if (symbol-like? rhs) rhs (make-ssavalue))))
               (expand-forms
                `(block ,.(if (eq? rr rhs) '() `((= ,rr ,(if (assignment? rhs)
                                                             (assignment-to-function (cadr rhs) rhs)
                                                             rhs))))
                        ,@(map (lambda (l) `(= ,l ,rr))
                               lhss)
                        (unnecessary ,rr)))))))
      ((or (and (symbol-like? lhs) (valid-name? lhs))
           (globalref? lhs) (outerref? lhs))
       (sink-assignment lhs (expand-forms (caddr e))))
      ((atom? lhs)
       (error (string "invalid assignment location \"" (deparse lhs) "\"")))
      (else
       (case (car lhs)
         ((|.|)
          ;; a.b =
          (let* ((a   (cadr lhs))
                 (b  (caddr lhs))
                 (rhs (caddr e)))
            (if (and (length= b 2) (eq? (car b) 'tuple))
                (error (string "invalid syntax \""
                               (string (deparse a) ".(" (deparse (cadr b)) ") = ...") "\"")))
            (let ((aa (if (symbol-like? a) a (make-ssavalue)))
                  (bb (if (or (atom? b) (symbol-like? b) (and (pair? b) (quoted? b)))
                          b (make-ssavalue)))
                  (rr (if (or (symbol-like? rhs) (atom? rhs)) rhs (make-ssavalue))))
              `(block
                ,.(if (eq? aa a)   '() (list (sink-assignment aa (expand-forms a))))
                ,.(if (eq? bb b)   '() (list (sink-assignment bb (expand-forms b))))
                ,.(if (eq? rr rhs) '() (list (sink-assignment rr (expand-forms rhs))))
                (call (top setproperty!) ,aa ,bb ,rr)
                (unnecessary ,rr)))))
         ((tuple)
          (let ((lhss (cdr lhs))
                (x    (caddr e)))
            (if (has-parameters? lhss)
                ;; property destructuring
                (expand-property-destruct lhss x)
                ;; multiple assignment
                (expand-tuple-destruct lhss x))))
         ((typed_hcat)
          (error "invalid spacing in left side of indexed assignment"))
         ((typed_vcat typed_ncat)
          (error "unexpected \";\" in left side of indexed assignment"))
         ((ref)
          ;; (= (ref a . idxs) rhs)
          (let ((a    (cadr lhs))
                (idxs (cddr lhs))
                (rhs  (caddr e)))
            (let* ((reuse (and (pair? a)
                               (contains (lambda (x) (eq? x 'end))
                                         idxs)))
                   (arr   (if reuse (make-ssavalue) a))
                   (stmts (if reuse `((= ,arr ,(expand-forms a))) '()))
                   (rrhs (and (pair? rhs) (not (ssavalue? rhs)) (not (quoted? rhs))))
                   (r    (if rrhs (make-ssavalue) rhs))
                   (rini (if rrhs (list (sink-assignment r (expand-forms rhs))) '())))
              (receive
               (new-idxs stuff) (process-indices arr idxs)
               `(block
                 ,@stmts
                 ,.(map expand-forms stuff)
                 ,@rini
                 ,(expand-forms
                   `(call (top setindex!) ,arr ,r ,@new-idxs))
                 (unnecessary ,r))))))
         ((|::|)
          ;; (= (|::| T) rhs) is an error
          (if (null? (cddr lhs))
              (error (string "invalid assignment location \"" (deparse lhs) "\"")))
          ;; (= (|::| x T) rhs)
          (let ((x (cadr lhs))
                (T (caddr lhs))
                (rhs (caddr e)))
            (let ((e (remove-argument-side-effects x)))
              (expand-forms
               `(block ,@(cdr e)
                       (decl ,(car e) ,T)
                       (= ,(car e) ,rhs))))))
         ((vcat ncat)
          ;; (= (vcat . args) rhs)
          (error "use \"(a, b) = ...\" to assign multiple values"))
         (else
          (error (string "invalid assignment location \"" (deparse lhs) "\"")))))))

   'abstract
   (lambda (e)
     (let ((sig (cadr e)))
       (expand-forms
        (receive (name params super) (analyze-type-sig sig)
                 (abstract-type-def-expr name params super)))))

   'primitive
   (lambda (e)
     (let ((sig (cadr e))
           (n   (caddr e)))
       (expand-forms
        (receive (name params super) (analyze-type-sig sig)
                 (primitive-type-def-expr n name params super)))))

   'comparison
   (lambda (e) (expand-forms (expand-compare-chain (cdr e))))

   'ref
   (lambda (e)
     (let ((args (cddr e)))
       (if (has-parameters? args)
           (error "unexpected semicolon in array expression")
           (expand-forms (partially-expand-ref e)))))

   'curly
   (lambda (e)
     (if (has-parameters? (cddr e))
         (error (string "unexpected semicolon in \"" (deparse e) "\"")))
     (if (any assignment? (cddr e))
         (error (string "misplaced assignment statement in \"" (deparse e) "\"" )))
     (let* ((p (extract-implicit-whereparams e))
            (curlyparams (car p))
            (whereparams (cdr p)))
       (if (null? whereparams)
           (expand-forms `(call (core apply_type) ,@(cdr e)))
           (expand-forms `(where (curly ,(cadr e) ,@curlyparams) ,@whereparams)))))

   'call
   (lambda (e)
     (if (length> e 2)
         (let ((f (cadr e)))
           (cond ((dotop-named? f)
                  (expand-fuse-broadcast '() `(|.| ,(undotop f) (tuple ,@(cddr e)))))
                 ;; "(.op)(...)"
                 ((and (length= f 2) (eq? (car f) '|.|))
                  (expand-fuse-broadcast '() `(|.| ,(cadr f) (tuple ,@(cddr e)))))
                 ((eq? f 'ccall)
                  (if (not (length> e 4)) (error "too few arguments to ccall"))
                  (let* ((cconv (cadddr e))
                         (have-cconv (memq cconv '(cdecl stdcall fastcall thiscall llvmcall)))
                         (after-cconv (if have-cconv (cddddr e) (cdddr e)))
                         (name (caddr e))
                         (RT   (car after-cconv))
                         (argtypes (cadr after-cconv))
                         (args (cddr after-cconv)))
                        (begin
                          (if (not (and (pair? argtypes)
                                        (eq? (car argtypes) 'tuple)))
                              (if (and (pair? RT)
                                       (eq? (car RT) 'tuple))
                                  (error "ccall argument types must be a tuple; try \"(T,)\" and check if you specified a correct return type")
                                  (error "ccall argument types must be a tuple; try \"(T,)\"")))
                          (expand-forms
                           (lower-ccall name RT (cdr argtypes) args
                                        (if have-cconv cconv 'ccall))))))
                 ((any kwarg? (cddr e))       ;; f(..., a=b, ...)
                  (expand-forms (lower-kw-call f (cddr e))))
                 ((has-parameters? (cddr e))  ;; f(...; ...)
                  (expand-forms
                   (if (null? (cdr (car (cddr e))))
                       ;; empty parameters block; issue #18845
                       `(call ,f ,@(cdddr e))
                       (lower-kw-call f (cddr e)))))
                 ((any vararg? (cddr e))
                  ;; call with splat
                  (let ((argl (cddr e)))
                    ;; wrap sequences of non-... arguments in tuple()
                    (define (tuple-wrap a run)
                      (if (null? a)
                          (if (null? run) '()
                              (list `(call (core tuple) ,.(reverse run))))
                          (let ((x (car a)))
                            (if (and (length= x 2)
                                     (eq? (car x) '...))
                                (if (null? run)
                                    (list* (cadr x)
                                           (tuple-wrap (cdr a) '()))
                                    (list* `(call (core tuple) ,.(reverse run))
                                           (cadr x)
                                           (tuple-wrap (cdr a) '())))
                                (tuple-wrap (cdr a) (cons x run))))))
                    (expand-forms
                     `(call (core _apply_iterate) (top iterate) ,f ,@(tuple-wrap argl '())))))

                 ((and (eq? (identifier-name f) '^) (length= e 4) (integer? (cadddr e)))
                  (expand-forms
                   `(call (top literal_pow) ,f ,(caddr e) (call (call (core apply_type) (top Val) ,(cadddr e))))))
                 (else
                  (map expand-forms e))))
         (map expand-forms e)))

   'do
   (lambda (e)
     (let* ((call (cadr e))
            (f    (cadr call))
            (argl (cddr call))
            (af   (caddr e)))
       (expand-forms
        (if (has-parameters? argl)
            `(call ,f ,(car argl) ,af ,@(cdr argl))
            `(call ,f ,af ,@argl)))))

   'tuple
   (lambda (e)
     (cond ((and (length> e 1) (pair? (cadr e)) (eq? (caadr e) 'parameters))
            (if (length= e 2)
                (expand-forms (lower-named-tuple (cdr (cadr e))))
                (error "unexpected semicolon in tuple")))
           ((any assignment? (cdr e))
            (expand-forms (lower-named-tuple (cdr e))))
           (else
            (expand-forms `(call (core tuple) ,@(cdr e))))))

   'braces    (lambda (e) (error "{ } vector syntax is discontinued"))
   'bracescat (lambda (e) (error "{ } matrix syntax is discontinued"))

   'string
   (lambda (e)
     (expand-forms
       `(call (top string)
              ,@(map (lambda (s)
                       (if (and (length= s 2) (eq? (car s) 'string) (string? (cadr s)))
                           (cadr s)
                           s))
                     (cdr e)))))

   '|::|
   (lambda (e)
     (if (not (length= e 3))
         (error "invalid \"::\" syntax"))
     (if (not (symbol-like? (cadr e)))
         `(call (core typeassert)
                ,(expand-forms (cadr e)) ,(expand-forms (caddr e)))
         (map expand-forms e)))

   'if expand-if
   'elseif expand-if
   'while expand-while

   'break
   (lambda (e)
     (if (pair? (cdr e))
         e
         '(break loop-exit)))

   'continue (lambda (e) '(break loop-cont))

   'for
   (lambda (e)
     (let ((ranges (if (eq? (car (cadr e)) 'block)
                       (cdr (cadr e))
                       (list (cadr e)))))
       (expand-forms (expand-for (map cadr ranges) (map caddr ranges) (caddr e)))))

   '&&     (lambda (e) (expand-forms (expand-and e)))
   '|\|\|| (lambda (e) (expand-forms (expand-or  e)))

   '&      (lambda (e) (error (string "invalid syntax " (deparse e))))

   '+=     lower-update-op
   '-=     lower-update-op
   '*=     lower-update-op
   '.*=    lower-update-op
   '/=     lower-update-op
   './=    lower-update-op
   '//=    lower-update-op
   './/=   lower-update-op
   '|\\=|  lower-update-op
   '|.\\=| lower-update-op
   '|.+=|  lower-update-op
   '|.-=|  lower-update-op
   '^=     lower-update-op
   '.^=    lower-update-op
   '÷=     lower-update-op
   '.÷=    lower-update-op
   '%=     lower-update-op
   '.%=    lower-update-op
   '|\|=|  lower-update-op
   '|.\|=|  lower-update-op
   '&=     lower-update-op
   '.&=     lower-update-op
   '$=     lower-update-op
   '⊻=     lower-update-op
   '.⊻=     lower-update-op
   '<<=    lower-update-op
   '.<<=    lower-update-op
   '>>=    lower-update-op
   '.>>=    lower-update-op
   '>>>=   lower-update-op
   '.>>>=   lower-update-op

   '|...|
   (lambda (e) (error "\"...\" expression outside call"))

   '$
   (lambda (e) (error "\"$\" expression outside quote"))

   'vect
   (lambda (e)
     (if (has-parameters? (cdr e))
         (error "unexpected semicolon in array expression"))
     (if (any assignment? (cdr e))
         (error (string "misplaced assignment statement in \"" (deparse e) "\"")))
     (expand-forms `(call (top vect) ,@(cdr e))))

   'hcat
   (lambda (e)
     (if (any assignment? (cdr e))
         (error (string "misplaced assignment statement in \"" (deparse e) "\"")))
     (expand-forms `(call (top hcat) ,@(cdr e))))

   'vcat expand-vcat

   'ncat expand-ncat

   'typed_hcat
   (lambda (e)
     (if (any assignment? (cddr e))
         (error (string "misplaced assignment statement in \"" (deparse e) "\"")))
     (expand-forms `(call (top typed_hcat) ,@(cdr e))))

   'typed_vcat
   (lambda (e)
     (let ((t (cadr e))
           (e (cdr e)))
       (expand-vcat e `((top typed_vcat) ,t) `((top typed_hvcat) ,t) `((top typed_hvcat_rows) ,t))))

   'typed_ncat
   (lambda (e)
     (let ((t (cadr e))
           (e (cdr e)))
       (expand-ncat e `((top typed_hvncat) ,t))))

   '|'|  (lambda (e) (expand-forms `(call |'| ,(cadr e))))

   'generator
   (lambda (e)
     (check-no-return e)
     (expand-generator e #f '()))

   'flatten
   (lambda (e) (expand-generator (cadr e) #t '()))

   'comprehension
   (lambda (e)
     (if (length> e 2)
         ;; backwards compat for macros that generate :comprehension exprs
         (expand-forms `(comprehension (generator ,@(cdr e))))
         (begin (if (and (eq? (caadr e) 'generator)
                         (any (lambda (x) (eq? x ':)) (cddr (cadr e))))
                    (error "comprehension syntax with `:` ranges has been removed"))
                (expand-forms `(call (top collect) ,(cadr e))))))

   'typed_comprehension
   (lambda (e)
     (expand-forms
      (or (and (eq? (caaddr e) 'generator)
               (let ((ranges (cddr (caddr e))))
                 (if (any (lambda (x) (eq? x ':)) ranges)
                     (error "comprehension syntax with `:` ranges has been removed"))
                 (and (every (lambda (x) (and (pair? x) (eq? (car x) '=)))
                             ranges)
                      ;; TODO: this is a hack to lower simple comprehensions to loops very
                      ;; early, to greatly reduce the # of functions and load on the compiler
                      (lower-comprehension (cadr e) (cadr (caddr e)) ranges))))
          `(call (top collect) ,(cadr e) ,(caddr e)))))

    'gc_preserve
    (lambda (e)
      (let* ((s (make-ssavalue))
             (r (make-ssavalue)))
        `(block
          (= ,s (gc_preserve_begin ,@(cddr e)))
          (= ,r ,(expand-forms (cadr e)))
          (gc_preserve_end ,s)
          ,r)))

    'line
    (lambda (e)
      (set! *current-desugar-loc* e)
      e)
    ))

(define (has-return? e)
  (expr-contains-p return? e (lambda (x) (not (function-def? x)))))

(define (check-no-return e)
  (if (has-return? e)
      (error "\"return\" not allowed inside comprehension or generator")))

(define (has-break-or-continue? e)
  (expr-contains-p (lambda (x) (and (pair? x) (memq (car x) '(break continue))))
                   e
                   (lambda (x) (not (and (pair? x)
                                         (memq (car x) '(for while)))))))

(define (lower-comprehension ty expr itrs)
  (check-no-return expr)
  (if (has-break-or-continue? expr)
      (error "break or continue outside loop"))
  (let ((result    (make-ssavalue))
        (idx       (gensy))
        (oneresult (make-ssavalue))
        (prod      (make-ssavalue))
        (isz       (make-ssavalue))
        (szunk     (make-ssavalue))
        (iv        (map (lambda (x) (make-ssavalue)) itrs)))

    ;; construct loops over all iterators
    (define (construct-loops itrs iv)
      (if (null? itrs)
          `(block (= ,oneresult ,expr)
                  (inbounds (true))
                  (if ,szunk
                      (call (top push!) ,result ,oneresult)
                      (call (top setindex!) ,result ,oneresult ,idx))
                  (inbounds pop)
                  (= ,idx (call (top add_int) ,idx 1)))
          `(for (= ,(cadr (car itrs)) ,(car iv))
                ,(construct-loops (cdr itrs) (cdr iv)))))

    (let ((overall-itr (if (length= itrs 1) (car iv) prod)))
      `(scope-block
        (block
         (local ,idx)
         ,.(map (lambda (v r) `(= ,v ,(caddr r))) iv itrs)
         ,.(if (length= itrs 1)
               '()
               `((= ,prod (call (top product) ,@iv))))
         (= ,isz (call (top IteratorSize) ,overall-itr))
         (= ,szunk (call (core isa) ,isz (top SizeUnknown)))
         (= ,result (call (top _array_for) ,ty ,overall-itr ,isz))
         (= ,idx (call (top first) (call (top LinearIndices) ,result)))
         ,(construct-loops (reverse itrs) (reverse iv))
         ,result)))))

(define (lhs-vars e)
  (cond ((symdecl? e)   (list (decl-var e)))
        ((and (pair? e) (eq? (car e) 'tuple))
         (apply append (map lhs-vars (cdr e))))
        (else '())))

(define (lhs-decls e)
  (cond ((symdecl? e)   (list e))
        ((and (pair? e) (eq? (car e) 'tuple))
         (apply append (map lhs-decls (cdr e))))
        (else '())))

(define (all-decl-vars e)  ;; map decl-var over every level of an assignment LHS
  (cond ((eventually-call? e) e)
        ((decl? e)   (decl-var e))
        ((and (pair? e) (eq? (car e) 'tuple))
         (cons 'tuple (map all-decl-vars (cdr e))))
        (else e)))

;; pass 2: identify and rename local vars

(define (find-assigned-vars e)
  (define vars '())
  (define (find-assigned-vars- e)
    (if (or (not (pair? e)) (quoted? e))
        '()
        (case (car e)
          ((lambda scope-block module toplevel)  '())
          ((method)
           (let ((v (decl-var (method-expr-name e))))
             (if (symbol? v)
                 (set! vars (cons v vars)))
             (if (not (length= e 2))
                 (find-assigned-vars- (caddr e)))))
          ((=)
           (let ((v (decl-var (cadr e))))
             (find-assigned-vars- (caddr e))
             (if (or (ssavalue? v) (globalref? v) (outerref? v) (underscore-symbol? v))
                 '()
                 (set! vars (cons v vars)))))
          (else
           (for-each find-assigned-vars- (cdr e))))))
  (find-assigned-vars- e)
  (delete-duplicates vars))

(define (find-decls kind e)
  (define vars '())
  (define (find-decls- e)
    (cond ((or (not (pair? e)) (quoted? e))
           '())
          ((memq (car e) '(lambda scope-block module toplevel))
           '())
          ((eq? (car e) kind)
           (if (underscore-symbol? (cadr e))
               '()
               (set! vars (cons (decl-var (cadr e)) vars))))
          (else
           (for-each find-decls- (cdr e)))))
  (find-decls- e)
  vars)

(define (find-local-decls e) (find-decls 'local e))
(define (find-local-def-decls e) (find-decls 'local-def e))
(define (find-global-decls e) (find-decls 'global e))

(define (find-scope-decl e kind)
  (expr-contains-p
   (lambda (x) (and (pair? x) (eq? (car x) kind) x))
   e
   (lambda (x) (not (and (pair? x)
                         (memq (car x) '(lambda scope-block module toplevel)))))))

(define (check-valid-name e)
  (or (valid-name? e)
      (error (string "invalid identifier name \"" e "\""))))

(define (make-scope (lam #f) (args '()) (locals '()) (globals '()) (sp '()) (renames '()) (prev #f)
                    (soft? #f) (hard? #f) (implicit-globals '()) (warn-vars #f))
  (vector lam args locals globals sp renames prev soft? hard? implicit-globals warn-vars))
(define (scope:lam s)     (aref s 0))
(define (scope:args s)    (aref s 1))
(define (scope:locals s)  (aref s 2))
(define (scope:globals s) (aref s 3))
(define (scope:sp s)      (aref s 4))
(define (scope:renames s) (aref s 5))
(define (scope:prev s)    (aref s 6))
(define (scope:soft? s)   (aref s 7))
(define (scope:hard? s)   (aref s 8))
(define (scope:implicit-globals s) (aref s 9))
(define (scope:warn-vars s) (aref s 10))

(define (var-kind var scope (exclude-top-level-globals #f))
  (if scope
      (or (and (memq var (scope:args scope))    'argument)
          (and (memq var (scope:locals scope))  'local)
          (and (memq var (scope:globals scope))
               (if (and exclude-top-level-globals
                        (null? (lam:args (scope:lam scope)))
                        ;; don't inherit global decls from the outermost scope block
                        ;; in a top-level expression.
                        (or (not (scope:prev scope))
                            (not (scope:prev (scope:prev scope)))))
                   'none 'global))
          (and (memq var (scope:sp scope))      'static-parameter)
          (var-kind var (scope:prev scope) exclude-top-level-globals))
      'none))

(define (in-scope? var scope) (not (eq? (var-kind var scope) 'none)))

(define (warn-var?! v scope)
  (and scope
       (let ((w (scope:warn-vars scope)))
         (if (and w (has? w v))
             (begin (del! w v)
                    #t)
             (warn-var?! v (scope:prev scope))))))

(define (all-local-names scope)
  (define (all-lists s)
    (if s
        (list* (scope:args s) (scope:sp s) (scope:locals s) (all-lists (scope:prev s)))
        '()))
  (apply append (all-lists scope)))

;; returns lambdas in the form (lambda (args...) (locals...) body)
(define (resolve-scopes- e scope (sp '()) (loc #f))
  (cond ((symbol? e)
         (let lookup ((scope scope))
           (if scope
               (cond ((memq e (scope:args scope)) e)
                     ((memq e (scope:globals scope)) `(outerref ,e))
                     (else
                      (let ((r (assq e (scope:renames scope))))
                        (cond (r (cdr r))
                              ((memq e (scope:locals scope)) e)
                              ((memq e (scope:sp scope)) e)
                              (else
                               (lookup (scope:prev scope)))))))
               (if (underscore-symbol? e)
                   e
                   `(outerref ,e)))))
        ((or (not (pair? e)) (quoted? e) (memq (car e) '(toplevel symbolicgoto symboliclabel toplevel-only)))
         e)
        ((eq? (car e) 'global)
         (check-valid-name (cadr e))
         e)
        ((memq (car e) '(local local-def))
         (check-valid-name (cadr e))
         ;; remove local decls
         '(null))
        ((eq? (car e) 'require-existing-local)
         (if (not (in-scope? (cadr e) scope))
             (error "no outer local variable declaration exists for \"for outer\""))
         '(null))
        ((or (eq? (car e) 'softscope) (eq? (car e) 'hardscope))
         '(null))
        ((eq? (car e) 'locals)
         (let* ((names (filter (lambda (v)
                                 (and (not (gensym? v))
                                      (not (length= (string-split (string v) "#") 2))))
                               (all-local-names scope)))
                (names (delete-duplicates
                        (filter (lambda (v) (not (eq? v '||)))
                                (map unmangled-name names))))
                (d (make-ssavalue)))
           `(block (= ,d (call (call (core apply_type) (top Dict) (core Symbol) (core Any))))
                   ,@(map (lambda (v)
                            (let ((var (resolve-scopes- v scope)))
                              `(if (isdefined ,var)
                                   (call (top setindex!) ,d ,var (quote ,v)))))
                          names)
                   ,d)))
        ((eq? (car e) 'islocal)
         (if (memq (var-kind (cadr e) scope) '(global none))
             '(false)
             '(true)))
        ((eq? (car e) 'lambda)
         (let* ((args (lam:argnames e))
                (body (resolve-scopes- (lam:body e) (make-scope e args '() '() sp '() scope))))
           `(lambda ,(cadr e) ,(caddr e) ,body)))
        ((eq? (car e) 'scope-block)
         (let* ((blok            (cadr e)) ;; body of scope-block expression
                (lam             (scope:lam scope))
                (argnames        (lam:argnames lam))
                (toplevel?       (and (null? argnames) (eq? e (lam:body lam))))
                (current-locals  (caddr lam)) ;; locals created so far in our lambda
                (globals         (find-global-decls blok))
                (assigned        (find-assigned-vars blok))
                (locals-def      (find-local-def-decls blok))
                (local-decls     (find-local-decls blok))
                (hard?           (and (null? argnames) (or (scope:hard? scope)
                                                           (find-scope-decl blok 'hardscope))))
                (soft?           (and (null? argnames) (not hard?)
                                      (let ((ss (find-scope-decl blok 'softscope)))
                                        (cond ((not ss) (scope:soft? scope))
                                              ((equal? (cadr ss) '(true))  #t)
                                              ((equal? (cadr ss) '(false)) #f)
                                              (else (scope:soft? scope))))))
                (nonloc-assigned (filter (lambda (v) (and (not (memq v locals-def))
                                                          (not (memq v local-decls))))
                                         assigned))
                (implicit-globals (if toplevel? nonloc-assigned '()))
                (implicit-locals
                 (filter (if toplevel?
                             (lambda (v) #f)  ;; no implicit locals at top level
                             (lambda (v) (and (memq (var-kind v scope #t) '(none static-parameter))
                                              (not (and soft?
                                                        (or (memq v (scope:implicit-globals scope))
                                                            (defined-julia-global v))))
                                              (not (memq v globals)))))
                         nonloc-assigned))
                (locals-nondef   (delete-duplicates (append local-decls implicit-locals)))
                (need-rename?    (lambda (vars)
                                   (filter (lambda (v) (or (memq v current-locals) (in-scope? v scope)))
                                           vars)))
                (need-rename     (need-rename? locals-nondef))
                (need-rename-def (need-rename? locals-def))
                ;; new gensym names for conflicting variables
                (renamed         (map named-gensy need-rename))
                (renamed-def     (map named-gensy need-rename-def))
                (newnames        (append (diff locals-nondef need-rename) renamed))
                (newnames-def    (append (diff locals-def need-rename-def) renamed-def))
                (warn-vars
                 (and (not toplevel?) (null? argnames) (not soft?) (not hard?)
                      (let ((vars (filter (lambda (v)
                                            (and (or (memq v (scope:implicit-globals scope))
                                                     (defined-julia-global v))
                                                 (eq? (var-kind v scope) 'none)
                                                 (not (memq v globals))))
                                          nonloc-assigned)))
                        (if (pair? vars)
                            (let ((t (table)))
                              (for-each (lambda (v) (put! t v #t))
                                        vars)
                              t)
                            #f)))))

           (for-each (lambda (v)
                       (if (or (memq v locals-def) (memq v local-decls))
                           (error (string "variable \"" v "\" declared both local and global")))
                       (if (and (null? argnames) (memq (var-kind v scope) '(argument local)))
                           (error (string "`global " v "`: " v " is a local variable in its enclosing scope"))))
                     globals)
           (if (and (pair? argnames) (eq? e (lam:body lam)))
               (for-each (lambda (v)
                           (if (memq v argnames)
                               (error (string "local variable name \"" v "\" conflicts with an argument"))))
                         local-decls))
           (for-each (lambda (lst)
                       (for-each (lambda (v)
                                   (if (eq? (var-kind v scope) 'static-parameter)
                                       (error (string "local variable name \"" v "\" conflicts with a static parameter"))))
                                 lst))
                     (list local-decls implicit-locals))
           (if lam
               (set-car! (cddr lam)
                         (append (caddr lam) newnames newnames-def)))
           (insert-after-meta ;; return the new, expanded scope-block
            (blockify
             (resolve-scopes- blok
                              (make-scope lam
                                          '()
                                          (append locals-nondef locals-def)
                                          globals
                                          '()
                                          (append (map cons need-rename renamed)
                                                  (map cons need-rename-def renamed-def))
                                          scope
                                          (and soft? (null? argnames))
                                          hard?
                                          (if toplevel?
                                              implicit-globals
                                              (scope:implicit-globals scope))
                                          warn-vars)
                              '()
                              loc))
            (append! (map (lambda (v) `(local ,v)) newnames)
                     (map (lambda (v) `(local-def ,v)) newnames-def)))
           ))
        ((eq? (car e) 'module)
         (error "\"module\" expression not at top level"))
        ((eq? (car e) 'break-block)
         `(break-block ,(cadr e) ;; ignore type symbol of break-block expression
                       ,(resolve-scopes- (caddr e) scope '() loc))) ;; body of break-block expression
        ((eq? (car e) 'with-static-parameters)
         `(with-static-parameters
           ,(resolve-scopes- (cadr e) scope (cddr e) loc)
           ,@(cddr e)))
        ((and (eq? (car e) 'method) (length> e 2))
         `(method
           ,(resolve-scopes- (cadr   e) scope)
           ,(resolve-scopes- (caddr  e) scope)
           ,(resolve-scopes- (cadddr e) scope (method-expr-static-parameters e))))
        (else
         (if (and (eq? (car e) '=) (symbol? (cadr e))
                  scope (null? (lam:args (scope:lam scope)))
                  (warn-var?! (cadr e) scope)
                  (= *scopewarn-opt* 1))
             (let* ((v    (cadr e))
                    (loc  (extract-line-file loc))
                    (line (if (= (car loc) 0) (julia-current-line) (car loc)))
                    (file (if (eq? (cadr loc) 'none) (julia-current-file) (cadr loc))))
               (lowering-warning
                1000 'warn (symbol (string file line)) file line
                (string "Assignment to `" v "` in soft scope is ambiguous "
                        "because a global variable by the same name exists: "
                        "`" v "` will be treated as a new local. "
                        "Disambiguate by using `local " v "` to suppress this warning or "
                        "`global " v "` to assign to the existing global variable."))))
         (cons (car e)
               (map (lambda (x)
                      (if (linenum? x)
                          (set! loc x))
                      (resolve-scopes- x scope '() loc))
                    (cdr e))))))

(define (resolve-scopes e) (resolve-scopes- e #f))

;; pass 3: analyze variables

;; names of arguments and local vars
(define (lambda-all-vars e)
  (append (lam:argnames e) (caddr e)))

;; compute set of variables referenced in a lambda but not bound by it
(define (free-vars- e tab)
  (cond ((or (eq? e UNUSED) (underscore-symbol? e)) tab)
        ((symbol? e) (put! tab e #t))
        ((and (pair? e) (eq? (car e) 'outerref)) tab)
        ((and (pair? e) (eq? (car e) 'break-block)) (free-vars- (caddr e) tab))
        ((and (pair? e) (eq? (car e) 'with-static-parameters)) (free-vars- (cadr e) tab))
        ((or (atom? e) (quoted? e)) tab)
        ((eq? (car e) 'lambda)
         (let ((bound (lambda-all-vars e)))
           (for-each (lambda (v) (if (not (memq v bound)) (put! tab v #t)))
                     (free-vars (lam:body e))))
         tab)
        (else
         (for-each (lambda (x) (free-vars- x tab))
                   (cdr e))
         tab)))

(define (free-vars e)
  (table.keys (free-vars- e (table))))

(define (analyze-vars-lambda e env captvars sp new-sp (methsig #f))
  (let* ((args (lam:args e))
         (locl (caddr e))
         (allv (nconc (map arg-name args) locl))
         (fv   (let* ((fv (diff (free-vars (lam:body e)) allv))
                      ;; add variables referenced in declared types for free vars
                      (dv (apply nconc (map (lambda (v)
                                              (let ((vi (var-info-for v env)))
                                                (if vi (free-vars (vinfo:type vi)) '())))
                                            fv))))
                 (append (diff dv fv) fv)))
         (sig-fv (if methsig (free-vars methsig) '()))
         (glo  (find-global-decls (lam:body e)))
         ;; make var-info records for vars introduced by this lambda
         (vi   (nconc
                (map (lambda (decl) (make-var-info (decl-var decl)))
                     args)
                (map make-var-info locl)))
         (capt-sp (filter (lambda (v) (or (and (memq v fv) (not (memq v glo)) (not (memq v new-sp)))
                                          (memq v sig-fv)))
                          sp))
         ;; captured vars: vars from the environment that occur
         ;; in our set of free variables (fv).
         (cv    (append (filter (lambda (v) (and (memq (vinfo:name v) fv)
                                                 (not (memq (vinfo:name v) new-sp))
                                                 (not (memq (vinfo:name v) glo))))
                                env)
                        (map make-var-info capt-sp))))
    (analyze-vars (lam:body e)
                  (append vi
                          ;; new environment: add our vars
                          (filter (lambda (v)
                                    (and (not (memq (vinfo:name v) allv))
                                         (not (memq (vinfo:name v) glo))))
                                  env))
                  cv (delete-duplicates (append new-sp sp)))
    ;; mark all the vars we capture as captured
    (for-each (lambda (v) (vinfo:set-capt! v #t))
              cv)
    (set-car! (cddr e)
              `(,vi ,cv 0 ,(delete-duplicates (append new-sp capt-sp))))
    e))

;; this pass records information about variables used by closure conversion.
;; finds which variables are assigned or captured, and records variable
;; type declarations.
;; this info is recorded by setting the second argument of `lambda` expressions
;; in-place to
;;   (var-info-lst captured-var-infos ssavalues static_params)
;; where var-info-lst is a list of var-info records
(define (analyze-vars e env captvars sp)
  (if (or (atom? e) (quoted? e))
      (begin
        (if (symbol? e)
            (let ((vi (var-info-for e env)))
              (if vi
                  (vinfo:set-read! vi #t))))
        e)
      (case (car e)
        ((local-def) ;; a local that we know has an assignment that dominates all usages
         (let ((vi (var-info-for (cadr e) env)))
              (vinfo:set-never-undef! vi #t)))
        ((=)
         (let ((vi (and (symbol? (cadr e)) (var-info-for (cadr e) env))))
           (if vi ; if local or captured
               (begin (if (vinfo:asgn vi)
                          (vinfo:set-sa! vi #f)
                          (vinfo:set-sa! vi #t))
                      (vinfo:set-asgn! vi #t))))
         (analyze-vars (caddr e) env captvars sp))
        ((call)
         (let ((vi (var-info-for (cadr e) env)))
           (if vi
               (vinfo:set-called! vi #t))
           (for-each (lambda (x) (analyze-vars x env captvars sp))
                     (cdr e))))
        ((decl)
         ;; handle var::T declaration by storing the type in the var-info
         ;; record. for non-symbols or globals, emit a type assertion.
         (let ((vi (var-info-for (cadr e) env)))
           (if vi
               (begin (if (not (equal? (vinfo:type vi) '(core Any)))
                          (error (string "multiple type declarations for \""
                                         (cadr e) "\"")))
                      (if (assq (cadr e) captvars)
                          (error (string "type of \"" (cadr e)
                                         "\" declared in inner scope")))
                      (vinfo:set-type! vi (caddr e))))))
        ((lambda)
         (analyze-vars-lambda e env captvars sp '()))
        ((with-static-parameters)
         ;; (with-static-parameters func_expr sp_1 sp_2 ...)
         (assert (eq? (car (cadr e)) 'lambda))
         (analyze-vars-lambda (cadr e) env captvars sp
                              (cddr e)))
        ((method)
         (if (length= e 2)
             (let ((vi (var-info-for (method-expr-name e) env)))
               (if vi
                   (begin (if (vinfo:asgn vi)
                              (vinfo:set-sa! vi #f)
                              (vinfo:set-sa! vi #t))
                          (vinfo:set-asgn! vi #t)))
               e)
             (begin (analyze-vars (caddr e) env captvars sp)
                    (assert (eq? (car (cadddr e)) 'lambda))
                    (analyze-vars-lambda (cadddr e) env captvars sp
                                         (method-expr-static-parameters e)
                                         (caddr e)))))
        ((module toplevel) e)
        (else (for-each (lambda (x) (analyze-vars x env captvars sp))
                        (cdr e))))))

(define (analyze-variables! e) (analyze-vars e '() '() '()) e)

;; pass 4: closure conversion

;; this pass lifts all inner functions to the top level by generating
;; a type for them. for example `f(x) = y->(y+x)` is converted to
#|
immutable yt{T}
    x::T
end

(self::yt)(y) = y + self.x

f(x) = yt(x)
|#

(define (type-for-closure-parameterized name P names fields types super)
  (let ((n (length P))
        (s (make-ssavalue)))
    `((thunk
       (lambda ()
         (() () 0 ())
         (block (global ,name) (const ,name)
                ,@(map (lambda (p n) `(= ,p (call (core TypeVar) ',n (core Any)))) P names)
                (= ,s (call (core _structtype) (thismodule) (inert ,name) (call (core svec) ,@P)
                            (call (core svec) ,@(map quotify fields))
                            (call (core svec))
                            (false) ,(length fields)))
                (= (outerref ,name) ,s)
                (call (core _setsuper!) ,name ,super)
                (call (core _typebody!) ,name (call (core svec) ,@types))
                (return (null))))))))

(define (type-for-closure name fields super)
  (let ((s (make-ssavalue)))
    `((thunk (lambda ()
               (() () 0 ())
               (block (global ,name) (const ,name)
                      (= ,s (call (core _structtype) (thismodule) (inert ,name) (call (core svec))
                                  (call (core svec) ,@(map quotify fields))
                                  (call (core svec))
                                  (false) ,(length fields)))
                      (= (outerref ,name) ,s)
                      (call (core _setsuper!) ,name ,super)
                      (call (core _typebody!) ,name
                            (call (core svec) ,@(map (lambda (v) '(core Box)) fields)))
                      (return (null))))))))

;; better versions of above, but they get handled wrong in many places
;; need to fix that in order to handle #265 fully (and use the definitions)

;; template for generating a closure type with parameters
;(define (type-for-closure-parameterized name P names fields types super)
;  (let ((n (length P)))
;        `((global ,name)
;          (const ,name)
;          ,@(map (lambda (p n) `(= ,p (call (core TypeVar) ',n (core Any)))) P names)
;          (struct_type ,name (call (core svec) ,@P)
;                       (call (core svec) ,@(map quotify fields))
;                       ,super
;                       (call (core svec) ,@types) (false) ,(length fields)))))

;; ... and without parameters
;(define (type-for-closure name fields super)
;  `((global ,name)
;    (const ,name)
;    (struct_type ,name (call (core svec))
;                 (call (core svec) ,@(map quotify fields))
;                 ,super
;                 (call (core svec) ,@(map (lambda (v) 'Any) fields))
;                 (false) ,(length fields))))


(define (vinfo:not-capt vi)
  (list (car vi) (cadr vi) (logand (caddr vi) (lognot 5))))

(define (clear-capture-bits vinfos)
  (map vinfo:not-capt vinfos))

(define (convert-lambda lam fname interp capt-sp opaq)
  (let ((body (add-box-inits-to-body
               lam (cl-convert (cadddr lam) fname lam (table) (table) #f interp opaq))))
    `(lambda ,(lam:args lam)
       (,(clear-capture-bits (car (lam:vinfo lam)))
        ()
        ,(caddr (lam:vinfo lam))
        ,(delete-duplicates (append (lam:sp lam) capt-sp)))
      ,body)))

;; renumber ssavalues assigned in an expr, allowing it to be repeated
(define (renumber-assigned-ssavalues e)
  (let ((vals (expr-find-all (lambda (x) (and (assignment? x) (ssavalue? (cadr x))))
                             e
                             cadadr)))
    (if (null? vals)
        e
        (let ((repl (table)))
          (for-each (lambda (id) (put! repl id (make-ssavalue)))
                    vals)
          (let do-replace ((x e))
            (if (or (atom? x) (quoted? x))
                x
                (if (eq? (car x) 'ssavalue)
                    (or (get repl (cadr x) #f) x)
                    (cons (car x)
                          (map do-replace (cdr x))))))))))

(define (convert-for-type-decl rhs t)
  (if (equal? t '(core Any))
      rhs
      (let* ((temp (if (or (atom? t) (ssavalue? t) (quoted? t))
                       #f
                       (make-ssavalue)))
             (ty   (or temp t))
             (ex   `(call (core typeassert)
                          (call (top convert) ,ty ,rhs)
                          ,ty)))
        (if temp
            `(block (= ,temp ,(renumber-assigned-ssavalues t)) ,ex)
            ex))))

(define (capt-var-access var fname opaq)
  (if opaq
      `(call (core getfield) ,fname ,(get opaq var))
      `(call (core getfield) ,fname (inert ,var))))

;; convert assignment to a closed variable to a setfield! call.
;; while we're at it, generate `convert` calls for variables with
;; declared types.
;; when doing this, the original value needs to be preserved, to
;; ensure the expression `a=b` always returns exactly `b`.
(define (convert-assignment var rhs0 fname lam interp opaq)
  (cond
    ((symbol? var)
     (let* ((vi (assq var (car  (lam:vinfo lam))))
            (cv (assq var (cadr (lam:vinfo lam))))
            (vt  (or (and vi (vinfo:type vi))
                     (and cv (vinfo:type cv))
                     '(core Any)))
            (closed (and cv (vinfo:asgn cv) (vinfo:capt cv)))
            (capt   (and vi (vinfo:asgn vi) (vinfo:capt vi))))
       (if (and (not closed) (not capt) (equal? vt '(core Any)))
           `(= ,var ,rhs0)
           (let* ((rhs1 (if (or (simple-atom? rhs0)
                                (equal? rhs0 '(the_exception)))
                            rhs0
                            (make-ssavalue)))
                  (rhs  (if (equal? vt '(core Any))
                            rhs1
                            (convert-for-type-decl rhs1 (cl-convert vt fname lam #f #f #f interp opaq))))
                  (ex (cond (closed `(call (core setfield!)
                                           ,(if interp
                                                `($ ,var)
                                                (capt-var-access var fname opaq))
                                           (inert contents)
                                           ,rhs))
                            (capt `(call (core setfield!) ,var (inert contents) ,rhs))
                            (else `(= ,var ,rhs)))))
             (if (eq? rhs1 rhs0)
                 `(block ,ex ,rhs0)
                 `(block (= ,rhs1 ,rhs0)
                         ,ex
                         ,rhs1))))))
     ((and (pair? var) (or (eq? (car var) 'outerref)
                           (eq? (car var) 'globalref)))

      `(= ,var ,rhs0))
     ((ssavalue? var)
      `(= ,var ,rhs0))
     (else
       (error (string "invalid assignment location \"" (deparse var) "\"")))))

(define (rename-sig-types ex namemap)
  (pattern-replace
   (pattern-set
    (pattern-lambda (call (core (-/ Typeof)) name)
                    (get namemap name __)))
   ex))

;; replace leading (function) argument type with `typ`
(define (fix-function-arg-type te typ iskw namemap type-sp)
  (let* ((typapp (caddr te))
         (types  (rename-sig-types (cddr typapp) namemap))
         (closure-type (if (null? type-sp)
                           typ
                           `(call (core apply_type) ,typ ,@type-sp)))
         (newtypes
          (if iskw
              `(,(car types) ,(cadr types) ,closure-type ,@(cdddr types))
              `(,closure-type ,@(cdr types))))
         (loc (caddddr te)))
    `(call (core svec)
           (call (core svec) ,@newtypes)
           (call (core svec) ,@(append (cddr (cadddr te)) type-sp))
           ,loc)))

;; collect all toplevel-butfirst expressions inside `e`, and return
;; (ex . stmts), where `ex` is the expression to evaluated and
;; `stmts` is a list of statements to move to the top level.
(define (lift-toplevel e)
  (let ((top '()))
    (define (lift- e)
      (if (or (atom? e) (quoted? e))
          e
          (let ((e (cons (car e) (map lift- (cdr e)))))
            (if (eq? (car e) 'toplevel-butfirst)
                (begin (set! top (cons (cddr e) top))
                       (cadr e))
                e))))
    (let ((e2 (lift- e)))
      (let ((stmts (apply append (reverse top))))
        ;; move all type definitions first
        (receive (structs others)
                 (separate (lambda (x) (and (pair? x) (eq? (car x) 'thunk)))
                           stmts)
                 (cons e2 (append structs others)))))))

(define (first-non-meta blk)
  (let loop ((xs (cdr blk)))
    (if (null? xs)
        #f
        (let ((elt (car xs)))
          (if (and (pair? elt) (eq? (car elt) 'meta))
              (loop (cdr xs))
              elt)))))

;; return `body` with `stmts` inserted after any meta nodes
(define (insert-after-meta body stmts)
  (if (null? stmts)
      body
      (let ((meta (take-while (lambda (x) (and (pair? x)
                                               (memq (car x) '(line meta))))
                              (cdr body))))
        `(,(car body)
          ,@meta
          ,@stmts
          ,@(list-tail body (+ 1 (length meta)))))))

(define (add-box-inits-to-body lam body)
  (let ((args (map arg-name (lam:args lam)))
        (vis  (car (lam:vinfo lam))))
    ;; insert Box allocations for captured/assigned arguments
    (insert-after-meta
     body
     (apply append
            (map (lambda (arg)
                   (let ((vi (assq arg vis)))
                     (if (and vi (vinfo:asgn vi) (vinfo:capt vi))
                         `((= ,arg (call (core Box) ,arg)))
                         '())))
                 args)))))

;; find all methods for the same function as `ex` in `body`
(define (all-methods-for ex body)
  (let ((mname (method-expr-name ex)))
    (expr-find-all (lambda (s)
                     (and (length> s 2) (eq? (car s) 'method)
                          (eq? (method-expr-name s) mname)))
                   body
                   identity
                   (lambda (x) (and (pair? x) (not (eq? (car x) 'lambda)))))))

(define lambda-opt-ignored-exprs
  (Set '(quote top core line inert local-def unnecessary copyast
         meta inbounds boundscheck loopinfo decl aliasscope popaliasscope
         sync syncregion
         thunk with-static-parameters toplevel-only
         global globalref outerref const-if-global thismodule
         const atomic null true false ssavalue isdefined toplevel module lambda
         error gc_preserve_begin gc_preserve_end import using export inline noinline)))

(define (local-in? s lam)
  (or (assq s (car  (lam:vinfo lam)))
      (assq s (cadr (lam:vinfo lam)))))

;; Try to identify never-undef variables, and then clear the `captured` flag for single-assigned,
;; never-undef variables to avoid allocating unnecessary `Box`es.
(define (lambda-optimize-vars! lam)
  (assert (eq? (car lam) 'lambda))
  ;; memoize all-methods-for to avoid O(n^2) behavior
  (define allmethods-table (table))
  (define (get-methods ex stmts)
    (let ((mn (method-expr-name ex)))
      (if (has? allmethods-table mn)
          (get allmethods-table mn)
          (let ((am (all-methods-for ex stmts)))
            (put! allmethods-table mn am)
            am))))
  ;; This does a basic-block-local dominance analysis to find variables that
  ;; are never used undef.
  (let ((vi     (car (lam:vinfo lam)))
        (args   (lam:argnames lam))
        (decl   (table))
        (unused (table))  ;; variables not (yet) used (read from) in the current block
        (live   (table))  ;; variables that have been set in the current block
        (seen   (table))) ;; all variables we've seen assignments to
    ;; Collect candidate variables: those that are captured (and hence we want to optimize)
    ;; and only assigned once. This populates the initial `unused` table.
    (for-each (lambda (v)
                (if (and (vinfo:capt v) (vinfo:sa v))
                    (put! unused (car v) #t)))
              vi)
    (define (restore old)
      (table.foreach (lambda (k v)
                       (if (not (has? old k))
                           (put! unused k v)))
                     live)
      (set! live old))
    (define (kill)
      ;; when we see control flow, empty live set back into unused set
      (restore (table)))
    (define (mark-used var)
      ;; remove variable from the unused table
      ;; Note arguments are only "used" for purposes of this analysis when
      ;; they are captured, since they are never undefined.
      (if (and (has? unused var) (not (memq var args)))
          (del! unused var)))
    (define (mark-captured var)
      (if (has? unused var)
          (del! unused var)))
    (define (assign! var)
      (if (has? unused var)
          ;; When a variable is assigned, move it to the live set to protect
          ;; it from being removed from `unused`.
          (begin (put! live var #t)
                 (put! seen var #t)
                 (del! unused var))))
    (define (declare! var)
      (if (has? unused var)
          (put! decl var #t)))
    (define (leave-loop! old-decls)
      ;; at the end of a loop, remove live variables that were declared outside,
      ;; since those might be assigned multiple times (issue #37690)
      (for-each (lambda (k)
                  (if (has? old-decls k)
                      (del! live k)))
                (table.keys live))
      (set! decl old-decls))
    (define (visit e)
      ;; returns whether e contained a symboliclabel
      (cond ((atom? e) (if (symbol? e) (mark-used e))
             #f)
            ((lambda-opt-ignored-exprs (car e))
             #f)
            ((eq? (car e) 'scope-block)
             (visit (cadr e)))
            ((memq (car e) '(block call new splatnew spawn-block new_opaque_closure))
             (eager-any visit (cdr e)))
            ((eq? (car e) 'break-block)
             (visit (caddr e)))
            ((eq? (car e) 'return)
             (begin0 (visit (cadr e))
                     (kill)))
            ((memq (car e) '(break label symbolicgoto))
             (kill)
             #f)
            ((eq? (car e) 'symboliclabel)
             (kill)
             #t)
            ((memq (car e) '(if elseif trycatch tryfinally trycatchelse))
             (let ((prev (table.clone live)))
               (if (eager-any (lambda (e) (begin0 (visit e)
                                                  (kill)))
                              (cdr e))
                   ;; if there is a label inside, we could have skipped a prior
                   ;; variable initialization
                   (begin (kill) #t)
                   (begin (restore prev) #f))))
            ((or (eq? (car e) '_while) (eq? (car e) '_do_while))
             (let ((prev  (table.clone live))
                   (decl- (table.clone decl)))
               (let ((result (eager-any visit (cdr e))))
                 (if (eq? (car e) '_while)
                     (kill))  ;; body might not have run
                 (leave-loop! decl-)
                 (if result
                     #t
                     (begin (restore prev) #f)))))
            ((eq? (car e) '=)
             (begin0 (visit (caddr e))
                     (assign! (cadr e))))
            ((eq? (car e) 'local)
             (declare! (cadr e))
             #f)
            ((eq? (car e) 'method)
             (if (length> e 2)
                 (let* ((mn          (method-expr-name e))
                        ;; a method expression captures a variable if any methods for
                        ;; the same function do.
                        (all-methods (if (local-in? mn lam)
                                         (get-methods e (lam:body lam))
                                         (list e))))
                   (for-each (lambda (ex)
                               (for-each mark-captured
                                         (map car (cadr (lam:vinfo (cadddr ex))))))
                             all-methods)
                   (assign! (cadr e))))
             #f)
            (else
             (eager-any visit (cdr e))
             ;; in all other cases there's nothing to do except assert that
             ;; all expression heads have been handled.
             #;(assert (memq (car e) '(foreigncall cfunction |::|))))))
    (visit (lam:body lam))
    ;; Finally, variables can be marked never-undef if they were set in the first block,
    ;; or are currently live, or are back in the unused set (because we've left the only
    ;; block that uses them, or possibly because they have no uses at all).
    (for-each (lambda (v)
                (if (has? seen v)
                    (let ((vv (assq v vi)))
                      (vinfo:set-never-undef! vv #t))))
              (append (table.keys live) (table.keys unused)))
    (for-each (lambda (v)
                (if (and (vinfo:sa v) (vinfo:never-undef v))
                    (set-car! (cddr v) (logand (caddr v) (lognot 5)))))
              vi)
    lam))

(define (is-var-boxed? v lam)
  (or (let ((vi (assq v (car (lam:vinfo lam)))))
        (and vi (vinfo:asgn vi) (vinfo:capt vi)))
      (let ((cv (assq v (cadr (lam:vinfo lam)))))
        (and cv (vinfo:asgn cv) (vinfo:capt cv)))))

(define (toplevel-preserving? e)
  (and (pair? e) (memq (car e) '(if elseif block trycatch tryfinally trycatchelse))))

(define (map-cl-convert exprs fname lam namemap defined toplevel interp opaq)
  (if toplevel
      (map (lambda (x)
             (let ((tl (lift-toplevel (cl-convert x fname lam namemap defined
                                                  (and toplevel (toplevel-preserving? x))
                                                  interp opaq))))
               (if (null? (cdr tl))
                   (car tl)
                   `(block ,@(cdr tl) ,(car tl)))))
           exprs)
      (map (lambda (x) (cl-convert x fname lam namemap defined #f interp opaq)) exprs)))

(define (prepare-lambda! lam)
  ;; mark all non-arguments as assigned, since locals that are never assigned
  ;; need to be handled the same as those that are (i.e., boxed).
  (for-each (lambda (vi) (vinfo:set-asgn! vi #t))
            (list-tail (car (lam:vinfo lam)) (length (lam:args lam))))
  (lambda-optimize-vars! lam))

(define (cl-convert e fname lam namemap defined toplevel interp opaq)
  (if (and (not lam)
           (not (and (pair? e) (memq (car e) '(lambda method macro opaque_closure)))))
      (if (atom? e) e
          (cons (car e) (map-cl-convert (cdr e) fname lam namemap defined toplevel interp opaq)))
      (cond
       ((symbol? e)
        (define (new-undef-var name)
          (let ((g (named-gensy name)))
            (set-car! (lam:vinfo lam) (append (car (lam:vinfo lam)) `((,g Any 32))))
            g))
        (define (get-box-contents box typ)
          ; lower in an UndefVar check to a similarly named variable (ref #20016)
          ; so that closure lowering Box introduction doesn't impact the error message
          ; and the compiler is expected to fold away the extraneous null check
          (let* ((access (if (symbol? box) box (make-ssavalue)))
                 (undeftest `(call (core isdefined) ,access (inert contents)))
                 (undefvar (new-undef-var e))
                 (undefcheck `(if ,undeftest (null) (block (newvar ,undefvar) ,undefvar)))
                 (val `(call (core getfield) ,access (inert contents)))
                 (val (if (equal? typ '(core Any))
                          val
                          `(call (core typeassert) ,val
                                 ,(cl-convert typ fname lam namemap defined toplevel interp opaq)))))
            `(block
               ,@(if (eq? box access) '() `((= ,access ,box)))
               ,undefcheck
               ,val)))
        (let ((vi (assq e (car  (lam:vinfo lam))))
              (cv (assq e (cadr (lam:vinfo lam)))))
          (cond ((eq? e fname) e)
                ((memq e (lam:sp lam)) e)
                (cv
                 (let ((access (if interp
                                   `($ (call (core QuoteNode) ,e))
                                   (capt-var-access e fname opaq))))
                   (if (and (vinfo:asgn cv) (vinfo:capt cv))
                       (get-box-contents access (vinfo:type cv))
                       access)))
                (vi
                 (if (and (vinfo:asgn vi) (vinfo:capt vi))
                     (get-box-contents e (vinfo:type vi))
                     e))
                (else e))))
       ((atom? e) e)
       (else
        (case (car e)
          ((quote top core globalref outerref thismodule line break inert module toplevel null true false meta) e)
          ((toplevel-only)
           ;; hack to avoid generating a (method x) expr for struct types
           (if (eq? (cadr e) 'struct)
               (put! defined (caddr e) #t))
           e)
          ((=)
           (let ((var (cadr e))
                 (rhs (cl-convert (caddr e) fname lam namemap defined toplevel interp opaq)))
             (convert-assignment var rhs fname lam interp opaq)))
          ((local-def) ;; make new Box for local declaration of defined variable
           (let ((vi (assq (cadr e) (car (lam:vinfo lam)))))
             (if (and vi (vinfo:asgn vi) (vinfo:capt vi))
                 `(= ,(cadr e) (call (core Box)))
                 '(null))))
          ((local) ;; convert local declarations to newvar statements
           (let ((vi (assq (cadr e) (car (lam:vinfo lam)))))
             (if (and vi (vinfo:asgn vi) (vinfo:capt vi))
                 `(= ,(cadr e) (call (core Box)))
                 (if (vinfo:never-undef vi)
                     '(null)
                     `(newvar ,(cadr e))))))
          ((const) e)
          ((atomic) e)
          ((const-if-global)
           (if (local-in? (cadr e) lam)
               '(null)
               `(const ,(cadr e))))
          ((isdefined) ;; convert isdefined expr to function for closure converted variables
           (let* ((sym (cadr e))
                  (vi (and (symbol? sym) (assq sym (car  (lam:vinfo lam)))))
                  (cv (and (symbol? sym) (assq sym (cadr (lam:vinfo lam))))))
             (cond ((eq? sym fname) e)
                   ((memq sym (lam:sp lam)) e)
                   (cv
                    (if (and (vinfo:asgn cv) (vinfo:capt cv))
                        (let ((access (if interp
                                          `($ (call (core QuoteNode) ,sym))
                                          (capt-var-access sym fname opaq))))
                          `(call (core isdefined) ,access (inert contents)))
                        '(true)))
                   (vi
                    (if (and (vinfo:asgn vi) (vinfo:capt vi))
                        `(call (core isdefined) ,sym (inert contents))
                        e))
                   (else e))))
          ((task_output) e)
          ((_opaque_closure)
           (let* ((isva  (caddr e))
                  (nargs (cadddr e))
                  (functionloc (caddddr e))
                  (lam2  (last e))
                  (vis   (lam:vinfo lam2))
                  (cvs   (map car (cadr vis))))
             (prepare-lambda! lam2)
             (let ((var-exprs (map (lambda (v)
                                     (let ((cv (assq v (cadr (lam:vinfo lam)))))
                                       (if cv
                                           (capt-var-access v fname opaq)
                                           v)))
                                   cvs)))
               `(new_opaque_closure ,(cadr e) ,isva (call (core apply_type) Union) (core Any)
                      (opaque_closure_method (null) ,nargs ,functionloc ,(convert-lambda lam2 (car (lam:args lam2)) #f '() (symbol-to-idx-map cvs)))
                      ,@var-exprs))))
          ((method)
           (let* ((name  (method-expr-name e))
                  (short (length= e 2))  ;; function f end
                  (lam2  (if short #f (cadddr e)))
                  (vis   (if short '(() () ()) (lam:vinfo lam2)))
                  (cvs   (map car (cadr vis)))
                  (local? (lambda (s) (and lam (symbol? s) (local-in? s lam))))
                  (local (and (not (outerref? (cadr e))) (local? name)))
                  (sig      (and (not short) (caddr e)))
                  (sp-inits (if (or short (not (eq? (car sig) 'block)))
                                '()
                                (map-cl-convert (butlast (cdr sig))
                                                fname lam namemap defined toplevel interp opaq)))
                  (sig      (and sig (if (eq? (car sig) 'block)
                                         (last sig)
                                         sig))))
             (if local
                 (begin (if (memq name (lam:args lam))
                            (error (string "cannot add method to function argument " name)))
                        (if (eqv? (string.char (string name) 0) #\@)
                            (error "macro definition not allowed inside a local scope"))))
             (if lam2 (prepare-lambda! lam2))
             (if (not local) ;; not a local function; will not be closure converted to a new type
                 (cond (short (if (has? defined (cadr e))
                                  e
                                  (begin
                                    (put! defined (cadr e) #t)
                                    `(toplevel-butfirst
                                      ;; wrap in toplevel-butfirst so it gets moved higher along with
                                      ;; closure type definitions
                                      ,e
                                      (thunk (lambda () (() () 0 ()) (block (return ,e))))))))
                       ((null? cvs)
                        `(block
                          ,@sp-inits
                          (method ,(cadr e) ,(cl-convert
                                          ;; anonymous functions with keyword args generate global
                                          ;; functions that refer to the type of a local function
                                          (rename-sig-types sig namemap)
                                          fname lam namemap defined toplevel interp opaq)
                                  ,(let ((body (add-box-inits-to-body
                                                lam2
                                                (cl-convert (cadddr lam2) 'anon lam2 (table) (table) #f interp opaq))))
                                     `(lambda ,(cadr lam2)
                                        (,(clear-capture-bits (car vis))
                                         ,@(cdr vis))
                                        ,body)))))
                       (else
                        (let* ((exprs     (lift-toplevel (convert-lambda lam2 '|#anon| #t '() #f)))
                               (top-stmts (cdr exprs))
                               (newlam    (compact-and-renumber (linearize (car exprs)) 'none 0)))
                          `(toplevel-butfirst
                            (block ,@sp-inits
                                   (method ,name ,(cl-convert sig fname lam namemap defined toplevel interp opaq)
                                           ,(julia-bq-macro newlam)))
                            ,@top-stmts))))

                 ;; local case - lift to a new type at top level
                 (let* ((exists (get defined name #f))
                        (type-name  (or (get namemap name #f)
                                        (and name
                                             (symbol (string (if (= (string.char (string name) 0) #\#)
                                                                 ""
                                                                 "#")
                                                             name "#" (current-julia-module-counter))))))
                        (alldefs (expr-find-all
                                  (lambda (ex) (and (length> ex 2) (eq? (car ex) 'method)
                                                    (not (eq? ex e))
                                                    (eq? (method-expr-name ex) name)))
                                  (lam:body lam)
                                  identity
                                  (lambda (x) (and (pair? x) (not (eq? (car x) 'lambda)))))))
                 (and name (put! namemap name type-name))
                 (let* ((all-capt-vars   (delete-duplicates
                                          (apply append  ;; merge captured vars from all definitions
                                                 cvs
                                                 (map (lambda (methdef)
                                                        (map car (cadr (lam:vinfo (cadddr methdef)))))
                                                      alldefs))))
                        (all-sparams   (delete-duplicates  ;; static params from all definitions
                                        (apply append
                                               (if lam2 (lam:sp lam2) '())
                                               (map (lambda (methdef) (lam:sp (cadddr methdef)))
                                                    alldefs))))
                        (capt-sp (simple-sort (intersect all-capt-vars all-sparams))) ; the intersection is the list of sparams that need to be captured
                        (capt-vars (diff all-capt-vars capt-sp)) ; remove capt-sp from capt-vars
                        (moved-vars  ;; signature-local vars that should be moved to the top-level
                         (if lam2
                             (delete-duplicates
                              (expr-find-all
                               (lambda (s) (and (symbol? s)
                                                (not (eq? name s))
                                                (not (memq s capt-sp))
                                                (if (and (length> (lam:args lam) 0) (local? s))
                                                    ;; local variable used in signature. either move it,
                                                    ;; or give an error if there are uses outside the sig.
                                                    (if (or (expr-contains-p (lambda (v) (eq? v s))
                                                                             (lam:body lam)
                                                                             (lambda (ex) (not (or (eq? ex (caddr e))
                                                                                                   (and (pair? ex)
                                                                                                        (eq? (car ex) 'local))))))
                                                            ;; var must be assigned within the signature block.
                                                            ;; otherwise it might not be assigned at all.
                                                            (not
                                                             (expr-contains-p (lambda (e)
                                                                                (and (pair? e)
                                                                                     (memq (car e) '(= method))
                                                                                     (eq? (cadr e) s)))
                                                                              (caddr e))))
                                                        (if (has? namemap s)
                                                            #f
                                                            (error (string "local variable " s
                                                                           " cannot be used in closure declaration")))
                                                        #t)
                                                    #f)))
                               (caddr e)
                               identity))
                             '()))
                        (find-locals-in-method-sig (lambda (methdef)
                                                     (expr-find-all
                                                      (lambda (s) (and (symbol? s)
                                                                       (not (eq? name s))
                                                                       (not (memq s capt-sp))
                                                                       (memq s (lam:sp lam))))
                                                      (caddr methdef)
                                                      identity)))
                        (sig-locals (simple-sort
                                     (delete-duplicates  ;; locals used in sig from all definitions
                                      (apply append      ;; will convert these into sparams for dispatch
                                             (if lam2 (find-locals-in-method-sig e) '())
                                             (map find-locals-in-method-sig alldefs)))))
                        (closure-param-names (append capt-sp sig-locals)) ; sparams for the closure method declaration
                        (closure-param-syms (map (lambda (s) (make-ssavalue)) closure-param-names))
                        (typedef  ;; expression to define the type
                         (let* ((fieldtypes (map (lambda (v)
                                                   (if (is-var-boxed? v lam)
                                                       '(core Box)
                                                       (make-ssavalue)))
                                                 capt-vars))
                                (para (append closure-param-syms
                                              (filter ssavalue? fieldtypes)))
                                (fieldnames (append closure-param-names (filter (lambda (v) (not (is-var-boxed? v lam))) capt-vars))))
                           (if (null? para)
                               (type-for-closure type-name capt-vars '(core Function))
                               (type-for-closure-parameterized type-name para fieldnames capt-vars fieldtypes '(core Function)))))
                        (mk-method ;; expression to make the method
                         (if short '()
                             (let* ((iskw ;; TODO jb/functions need more robust version of this
                                     (contains (lambda (x) (eq? x 'kwftype)) sig))
                                    (renamemap (map cons closure-param-names closure-param-syms))
                                    (arg-defs (replace-vars
                                               (fix-function-arg-type sig type-name iskw namemap closure-param-syms)
                                               renamemap)))
                               (append (map (lambda (gs tvar)
                                              (make-assignment gs `(call (core TypeVar) ',tvar (core Any))))
                                            closure-param-syms closure-param-names)
                                       `((method #f ,(cl-convert arg-defs fname lam namemap defined toplevel interp opaq)
                                                 ,(convert-lambda lam2
                                                                  (if iskw
                                                                      (caddr (lam:args lam2))
                                                                      (car (lam:args lam2)))
                                                                  #f closure-param-names #f)))))))
                        (mk-closure  ;; expression to make the closure
                         (let* ((var-exprs (map (lambda (v)
                                                  (let ((cv (assq v (cadr (lam:vinfo lam)))))
                                                    (if cv
                                                        (if interp
                                                            `($ (call (core QuoteNode) ,v))
                                                            (capt-var-access v fname opaq))
                                                        v)))
                                                capt-vars))
                                (P (append
                                    closure-param-names
                                    (filter identity (map (lambda (v ve)
                                                            (if (is-var-boxed? v lam)
                                                                #f
                                                                `(call (core typeof) ,ve)))
                                                          capt-vars var-exprs)))))
                           `(new ,(if (null? P)
                                      type-name
                                      `(call (core apply_type) ,type-name ,@P))
                                 ,@var-exprs))))
                   (if (pair? moved-vars)
                       (set-car! (lam:vinfo lam)
                                 (filter (lambda (vi)
                                           (not (memq (car vi) moved-vars)))
                                         (car (lam:vinfo lam)))))
                   (if (or exists (and short (pair? alldefs)))
                       `(toplevel-butfirst
                         (null)
                         ,@sp-inits
                         ,@mk-method)
                       (begin
                         (put! defined name #t)
                         `(toplevel-butfirst
                           ,(convert-assignment name mk-closure fname lam interp opaq)
                           ,@typedef
                           ,@(map (lambda (v) `(moved-local ,v)) moved-vars)
                           ,@sp-inits
                           ,@mk-method))))))))
          ((lambda)  ;; happens inside (thunk ...) and generated function bodies
           (for-each (lambda (vi) (vinfo:set-asgn! vi #t))
                     (list-tail (car (lam:vinfo e)) (length (lam:args e))))
           (let ((body (map-cl-convert (cdr (lam:body e)) 'anon
                                       (lambda-optimize-vars! e)
                                       (table)
                                       (table)
                                       (null? (cadr e)) ;; only toplevel thunks have 0 args
                                       interp opaq)))
             `(lambda ,(cadr e)
                (,(clear-capture-bits (car (lam:vinfo e)))
                 () ,@(cddr (lam:vinfo e)))
                (block ,@body))))
          ;; remaining `::` expressions are type assertions
          ((|::|)
           (cl-convert `(call (core typeassert) ,@(cdr e)) fname lam namemap defined toplevel interp opaq))
          ;; remaining `decl` expressions are only type assertions if the
          ;; argument is global or a non-symbol.
          ((decl)
           (cond ((and (symbol? (cadr e))
                       (local-in? (cadr e) lam))
                  '(null))
                 (else
                  (if (or (symbol? (cadr e)) (and (pair? (cadr e)) (eq? (caadr e) 'outerref)))
                      (error "type declarations on global variables are not yet supported"))
                  (cl-convert `(call (core typeassert) ,@(cdr e)) fname lam namemap defined toplevel interp opaq))))
          ;; `with-static-parameters` expressions can be removed now; used only by analyze-vars
          ((with-static-parameters)
           (cl-convert (cadr e) fname lam namemap defined toplevel interp opaq))
          (else
           (cons (car e)
                 (map-cl-convert (cdr e) fname lam namemap defined toplevel interp opaq))))))))

(define (closure-convert e) (cl-convert e #f #f #f #f #f #f #f))

;; pass 5: convert to linear IR

(define (linearize e)
  (cond ((or (not (pair? e)) (quoted? e)) e)
        ((eq? (car e) 'lambda)
         (set-car! (cdddr e) (compile-body (cadddr e) (append (car (caddr e))
                                                              (cadr (caddr e)))
                                           e)))
        (else (for-each linearize (cdr e))))
  e)

(define (valid-ir-argument? e)
  (or (simple-atom? e) (symbol? e)
      (and (pair? e)
           (memq (car e) '(quote inert top core globalref outerref
                                 slot static_parameter boundscheck)))))

(define (valid-ir-rvalue? lhs e)
  (or (ssavalue? lhs)
      (valid-ir-argument? e)
      (and (symbol? lhs) (pair? e)
           (memq (car e) '(new splatnew the_exception isdefined call invoke foreigncall cfunction gc_preserve_begin copyast syncregion new_opaque_closure)))))

(define (valid-ir-return? e)
  ;; returning lambda directly is needed for @generated
  (or (valid-ir-argument? e) (and (pair? e) (memq (car e) '(lambda)))))

;; this pass behaves like an interpreter on the given code.
;; to perform stateful operations, it calls `emit` to record that something
;; needs to be done. in value position, it returns an expression computing
;; the needed value. in the future, all intermediate values will have
;; numbered slots (or be simple immediate values), and then those will be the
;; only possible returned values.
(define (compile-body e vi lam)
  (let ((code '())            ;; statements (emitted in reverse order)
        (filename #f)
        (first-line #t)
        (current-loc #f)
        (rett #f)
        (global-const-error #f)
        (arg-map #f)          ;; map arguments to new names if they are assigned
        (label-counter 0)     ;; counter for generating label addresses
        (label-map (table))   ;; maps label names to generated addresses
        (label-nesting (table)) ;; exception handler and catch block nesting of each label
        (finally-handler #f)  ;; Current finally block info: `(var label map level tokens)`
                              ;; `map` is a list of `(tag . action)` which will
                              ;; be emitted at the exit of the block. Code
                              ;; should enter the finally block via `enter-finally-block`.
        (handler-goto-fixups '())  ;; `goto`s that might need `leave` exprs added
        (handler-level 0)     ;; exception handler nesting depth
        (catch-token-stack '())) ;; tokens identifying handler enter for current catch blocks
    (define (emit c)
      (set! code (cons c code))
      c)
    (define (make-label)
      (begin0 label-counter
              (set! label-counter (+ 1 label-counter))))
    (define (mark-label l) (emit `(label ,l)))
    (define (make&mark-label)
      (if (and (pair? code) (pair? (car code)) (eq? (caar code) 'label))
          ;; use current label if there is one
          (cadr (car code))
          (let ((l (make-label)))
            (mark-label l)
            l)))
    ;; Enter a finally block, either through the landing pad or via a jump if
    ;; `need-goto` is true. Before entering, the current code path is identified
    ;; with a tag which labels the action to be taken at finally handler exit.
    ;; `action` may be `(return x)`, `(break x)`, or a call to rethrow.
    (define (enter-finally-block action (need-goto #t))
      (let* ((tags (caddr finally-handler))
             (tag  (if (null? tags) 1 (+ 1 (caar tags)))))
        ;; To enter the current active finally block, set the tag variable
        ;; to identify the current code path with the action for this code path
        ;; which will run at finally block exit.
        (set-car! (cddr finally-handler) (cons (cons tag action) tags))
        (emit `(= ,(car finally-handler) ,tag))
        (if need-goto
            (let ((label (cadr finally-handler))
                  (dest-handler-level (cadddr finally-handler))
                  (dest-tokens        (caddddr finally-handler)))
              ;; Leave current exception handling scope and jump to finally block
              (let ((pexc (pop-exc-expr catch-token-stack dest-tokens)))
                (if pexc (emit pexc)))
              (emit `(leave ,(+ 1 (- handler-level dest-handler-level))))
              (emit `(goto ,label))))
        tag))
    (define (pop-exc-expr src-tokens dest-tokens)
      (if (eq? src-tokens dest-tokens)
          #f
          (let ((restore-token (let loop ((s src-tokens))
                                 (if (not (pair? s))
                                     (error "Attempt to jump into catch block"))
                                 (if (eq? (cdr s) dest-tokens)
                                     (car s)
                                     (loop (cdr s))))))
            `(pop_exception ,restore-token))))
    (define (emit-return x)
      (define (actually-return x)
        (let* ((x   (if rett
                        (compile (convert-for-type-decl x rett) '() #t #f)
                        x))
               (tmp (if ((if (null? catch-token-stack) valid-ir-return? simple-atom?) x)
                        #f
                        (make-ssavalue))))
          (if tmp (emit `(= ,tmp ,x)))
          (let ((pexc (pop-exc-expr catch-token-stack '())))
            (if pexc (emit pexc)))
          (emit `(return ,(or tmp x)))))
      (if x
          (if (> handler-level 0)
              (let ((tmp (cond ((and (simple-atom? x) (or (not (ssavalue? x)) (not finally-handler))) #f)
                               (finally-handler  (new-mutable-var))
                               (else             (make-ssavalue)))))
                (if tmp (emit `(= ,tmp ,x)))
                (if finally-handler
                    (enter-finally-block `(return ,(or tmp x)))
                    (begin (emit `(leave ,handler-level))
                           (actually-return (or tmp x))))
                (or tmp x))
              (actually-return x))))
    (define (emit-break labl)
      (let ((lvl (caddr labl))
            (dest-tokens (cadddr labl)))
        (if (and finally-handler (> (cadddr finally-handler) lvl))
            (enter-finally-block `(break ,labl))
            (begin
              (let ((pexc (pop-exc-expr catch-token-stack dest-tokens)))
                (if pexc (emit pexc)))
              (if (> handler-level lvl)
                  (emit `(leave ,(- handler-level lvl))))
              (emit `(goto ,(cadr labl)))))))
    (define (new-mutable-var . name)
      (let ((g (if (null? name) (gensy) (named-gensy (car name)))))
        (set-car! (lam:vinfo lam) (append (car (lam:vinfo lam)) `((,g Any 2))))
        g))
    ;; give an error for misplaced top-level-only expressions
    (define (check-top-level e)
      (define (head-to-text h)
        (case h
          ((abstract_type)  "\"abstract type\"")
          ((primitive_type) "\"primitive type\"")
          ((struct_type)    "\"struct\"")
          ((method)         "method definition")
          (else             (string "\"" h "\""))))
      (if (not (null? (cadr lam)))
          (error (string (head-to-text (car e)) " expression not at top level"))))
    ;; evaluate the arguments of a call, creating temporary locations as needed
    (define (compile-args lst break-labels)
      (if (null? lst) '()
          (let ((simple? (every (lambda (x) (or (simple-atom? x) (symbol? x)
                                                (and (pair? x)
                                                     (memq (car x) '(quote inert top core globalref outerref boundscheck)))))
                                lst)))
            (let loop ((lst  lst)
                       (vals '()))
              (if (null? lst)
                  (reverse! vals)
                  (let* ((arg (car lst))
                         (aval (or (compile arg break-labels #t #f)
                                   ;; TODO: argument exprs that don't yield a value?
                                   '(null))))
                    (loop (cdr lst)
                          (cons (if (and (not simple?)
                                         (not (simple-atom? arg))
                                         (not (simple-atom? aval))
                                         (not (and (pair? arg)
                                                   (memq (car arg) '(quote inert top core globalref outerref boundscheck))))
                                         (not (and (symbol? aval) ;; function args are immutable and always assigned
                                                   (memq aval (lam:args lam))))
                                         (not (and (symbol? arg)
                                                   (or (null? (cdr lst))
                                                       (null? vals)))))
                                    (let ((tmp (make-ssavalue)))
                                      (emit `(= ,tmp ,aval))
                                      tmp)
                                    aval)
                                vals))))))))
    (define (compile-cond ex break-labels)
      (let ((cnd (or (compile ex break-labels #t #f)
                     ;; TODO: condition exprs that don't yield a value?
                     '(null))))
        (if (not (valid-ir-argument? cnd))
            (let ((tmp (make-ssavalue)))
              (emit `(= ,tmp ,cnd))
              tmp)
            cnd)))
    (define (emit-cond cnd break-labels endl)
      (let* ((cnd (if (and (pair? cnd) (eq? (car cnd) 'block))
                       (begin (if (length> cnd 2) (compile (butlast cnd) break-labels #f #f))
                              (last cnd))
                       cnd))
             (or? (and (pair? cnd) (eq? (car cnd) '|\|\||)))
             (tests (if or?
                        (let ((short-circuit `(goto _)))
                          (for-each
                            (lambda (clause)
                              (let ((jmp (emit `(gotoifnot ,(compile-cond clause break-labels) ,endl))))
                                (emit short-circuit)
                                (set-car! (cddr jmp) (make&mark-label))))
                            (butlast (cdr cnd)))
                          (let ((last-jmp (emit `(gotoifnot ,(compile-cond (last (cdr cnd)) break-labels) ,endl))))
                            (set-car! (cdr short-circuit) (make&mark-label))
                            (list last-jmp)))
                        (map (lambda (clause)
                               (emit `(gotoifnot ,(compile-cond clause break-labels) ,endl)))
                             (if (and (pair? cnd) (eq? (car cnd) '&&))
                                 (cdr cnd)
                                 (list cnd))))))
          tests))
    (define (emit-assignment lhs rhs)
      (if rhs
          (if (valid-ir-rvalue? lhs rhs)
              (emit `(= ,lhs ,rhs))
              (let ((rr (make-ssavalue)))
                (emit `(= ,rr ,rhs))
                (emit `(= ,lhs ,rr)))))
      #f)
    ;; the interpreter loop. `break-labels` keeps track of the labels to jump to
    ;; for all currently closing break-blocks.
    ;; `value` means we are in a context where a value is required; a meaningful
    ;; value must be returned.
    ;; `tail` means we are in tail position, where a value needs to be `return`ed
    ;; from the current function.
    (define (compile e break-labels value tail)
      (if (or (not (pair? e)) (memq (car e) '(null true false ssavalue quote inert top core copyast the_exception $
                                                   globalref outerref thismodule cdecl stdcall fastcall thiscall llvmcall)))
          (let ((e1 (if (and arg-map (symbol? e))
                        (get arg-map e e)
                        e)))
            (if (and value (or (underscore-symbol? e)
                               (and (pair? e) (or (eq? (car e) 'outerref)
                                                  (eq? (car e) 'globalref))
                                    (underscore-symbol? (cadr e)))))
                (error (string "all-underscore identifier used as rvalue" (format-loc current-loc))))
            (cond (tail  (emit-return e1))
                  (value e1)
                  ((symbol? e1) (emit e1) #f)  ;; keep symbols for undefined-var checking
                  ((and (pair? e1) (eq? (car e1) 'outerref)) (emit e1) #f)  ;; keep globals for undefined-var checking
                  ((and (pair? e1) (eq? (car e1) 'globalref)) (emit e1) #f) ;; keep globals for undefined-var checking
                  (else #f)))
          (case (car e)
            ((call new splatnew foreigncall cfunction new_opaque_closure)
             (define (atom-or-not-tuple-call? fptr)
               (or (atom? fptr)
                   (not (tuple-call? fptr))))
             (let* ((args
                     (cond ((eq? (car e) 'foreigncall)
                            ;; NOTE: 2nd to 5th arguments of ccall must be left in place
                            ;;       the 1st should be compiled if an atom.
                            (append (if (atom-or-not-tuple-call? (cadr e))
                                        (compile-args (list (cadr e)) break-labels)
                                        (list (cadr e)))
                                    (list-head (cddr e) 4)
                                    (compile-args (list-tail e 6) break-labels)))
                           ;; NOTE: arguments of cfunction must be left in place
                           ;;       except for argument 2 (fptr)
                           ((eq? (car e) 'cfunction)
                            (let ((fptr (car (compile-args (list (caddr e)) break-labels))))
                              (cons (cadr e) (cons fptr (cdddr e)))))
                           ;; Leave a literal lambda in place for later global expansion
                           ((eq? (car e) 'new_opaque_closure)
                             (let* ((oc_method (car (list-tail (cdr e) 4))) ;; opaque_closure_method
                                    (lambda (caddddr oc_method))
                                    (lambda (linearize lambda)))
                                (append
                                  (compile-args (list-head (cdr e) 4) break-labels)
                                  (list (append (butlast oc_method) (list lambda)))
                                  (compile-args (list-tail (cdr e) 5) break-labels))))
                           ;; NOTE: 1st argument to cglobal treated same as for ccall
                           ((and (length> e 2)
                                 (or (eq? (cadr e) 'cglobal)
                                     (equal? (cadr e) '(outerref cglobal))))
                            (append (list (cadr e))
                                    (if (atom-or-not-tuple-call? (caddr e))
                                        (compile-args (list (caddr e)) break-labels)
                                        (list (caddr e)))
                                    (compile-args (cdddr e) break-labels)))
                           (else
                            (compile-args (cdr e) break-labels))))
                    (callex (cons (car e) args)))
               (cond (tail (emit-return callex))
                     (value callex)
                     (else (emit callex)))))
            ((=)
             (let ((lhs (cadr e)))
               (if (and (symbol? lhs) (underscore-symbol? lhs))
                   (compile (caddr e) break-labels value tail)
                   (let* ((rhs (compile (caddr e) break-labels #t #f))
                          (lhs (if (and arg-map (symbol? lhs))
                                   (get arg-map lhs lhs)
                                   lhs)))
                     (if (and value rhs)
                         (let ((rr (if (or (atom? rhs) (ssavalue? rhs) (eq? (car rhs) 'null))
                                       rhs (make-ssavalue))))
                           (if (not (eq? rr rhs))
                               (emit `(= ,rr ,rhs)))
                           (emit `(= ,lhs ,rr))
                           (if tail (emit-return rr))
                           rr)
                         (emit-assignment lhs rhs))))))
            ((block)
             (let* ((last-fname filename)
                    (fnm        (first-non-meta e))
                    (fname      (if (and (length> e 1) (linenum? fnm)
                                         (length> fnm 2))
                                    (caddr fnm)
                                    filename))
                    (file-diff  (not (eq? fname last-fname)))
                    ;; don't need a filename node for start of function
                    (need-meta  (and file-diff last-fname
                                     (not (eq? e (lam:body lam))))))
               (if file-diff (set! filename fname))
               (if need-meta (emit `(meta push_loc ,fname)))
               (begin0
                (let loop ((xs (cdr e)))
                  (if (null? (cdr xs))
                      (compile (car xs) break-labels value tail)
                      (begin (compile (car xs) break-labels #f #f)
                             (loop (cdr xs)))))
                (if need-meta
                    (if (or (not tail)
                            (and (pair? (car code))
                                 (or (eq? (cdar code) 'meta)
                                     (eq? (cdar code) 'line))))
                        (emit '(meta pop_loc))
                        ;; If we need to return the last non-meta expression
                        ;; splice the pop before the result
                        (let ((retv (car code))
                              (body (cdr code)))
                          (set! code body)
                          (if (complex-return? retv)
                              (let ((tmp (make-ssavalue)))
                                (emit `(= ,tmp ,(cadr retv)))
                                (emit '(meta pop_loc))
                                (emit `(return ,tmp)))
                              (begin
                                (emit '(meta pop_loc))
                                (emit retv))))))
                (if file-diff (set! filename last-fname)))))
            ((return)
             (compile (cadr e) break-labels #t #t)
             #f)
            ((unnecessary)
             ;; `unnecessary` marks expressions generated by lowering that
             ;; do not need to be evaluated if their value is unused.
             (if value
                 (compile (cadr e) break-labels value tail)
                 #f))
            ((if elseif)
             (let* ((tests (emit-cond (cadr e) break-labels '_))
                    (end-jump `(goto _))
                    (val (if (and value (not tail)) (new-mutable-var) #f)))
               (let ((v1 (compile (caddr e) break-labels value tail)))
                 (if val (emit-assignment val v1))
                 (if (and (not tail) (or (length> e 3) val))
                     (emit end-jump))
                 (let ((elselabel (make&mark-label)))
                   (for-each (lambda (test)
                               (set-car! (cddr test) elselabel))
                             tests))
                 (let ((v2 (if (length> e 3)
                               (compile (cadddr e) break-labels value tail)
                               '(null))))
                   (if val (emit-assignment val v2))
                   (if (not tail)
                       (set-car! (cdr end-jump) (make&mark-label))
                       (if (length= e 3)
                           (emit-return v2)))
                   val))))
            ((_while)
             (let* ((endl (make-label))
                    (topl (make&mark-label)))
               (emit-cond (cadr e) break-labels endl)
               (compile (caddr e) break-labels #f #f)
               (emit `(goto ,topl))
               (mark-label endl))
             (if value (compile '(null) break-labels value tail)))
            ((_do_while)
             (let* ((endl (make-label))
                    (topl (make&mark-label)))
               (compile (cadr e) break-labels #f #f)
               (let ((test (compile-cond (caddr e) break-labels)))
                 (emit `(gotoifnot ,test ,endl)))
               (emit `(goto ,topl))
               (mark-label endl))
             (if value (compile '(null) break-labels value tail)))
            ((spawn-block)
             (let* ((endl (make-label))
                    (syncnode (cadr e)))
               (emit `(detach ,syncnode ,endl))
               (compile (caddr e) break-labels #f #f)
               (emit `(reattach ,syncnode ,endl))
               (mark-label endl))
             (if value (compile '(null) break-labels value tail)))
            ((break-block)
             (let ((endl (make-label)))
               (compile (caddr e)
                        (cons (list (cadr e) endl handler-level catch-token-stack)
                              break-labels)
                        #f #f)
               (mark-label endl))
             (if value (compile '(null) break-labels value tail)))
            ((break)
             (let ((labl (assq (cadr e) break-labels)))
               (if (not labl)
                   (error "break or continue outside loop")
                   (emit-break labl))))
            ((label symboliclabel)
             (if (eq? (car e) 'symboliclabel)
                 (if (has? label-nesting (cadr e))
                     (error (string "label \"" (cadr e) "\" defined multiple times"))
                     (put! label-nesting (cadr e) (list handler-level catch-token-stack))))
             (let ((m (get label-map (cadr e) #f)))
               (if m
                   (emit `(label ,m))
                   (put! label-map (cadr e) (make&mark-label)))
               (if tail
                   (emit-return '(null))
                   (if value (error "misplaced label")))))
            ((symbolicgoto)
             (let* ((m (get label-map (cadr e) #f))
                    (m (or m (let ((l (make-label)))
                               (put! label-map (cadr e) l)
                               l))))
               (emit `(null))  ;; save space for `leave` that might be needed
               (emit `(goto ,m))
               (set! handler-goto-fixups
                     (cons (list code handler-level catch-token-stack (cadr e)) handler-goto-fixups))
               #f))

            ;; exception handlers are lowered using
            ;; (= tok (enter L)) - push handler with catch block at label L, yielding token
            ;; (leave n) - pop N exception handlers
            ;; (pop_exception tok) - pop exception stack back to state of associated enter
            ((trycatch tryfinally trycatchelse)
             (let ((handler-token (make-ssavalue))
                   (catch (make-label))
                   (els   (and (eq? (car e) 'trycatchelse) (make-label)))
                   (endl  (make-label))
                   (last-finally-handler finally-handler)
                   (finally           (if (eq? (car e) 'tryfinally) (new-mutable-var) #f))
                   (my-finally-handler #f))
               ;; handler block entry
               (emit `(= ,handler-token (enter ,catch)))
               (set! handler-level (+ handler-level 1))
               (if finally (begin (set! my-finally-handler (list finally endl '() handler-level catch-token-stack))
                                  (set! finally-handler my-finally-handler)
                                  (emit `(= ,finally -1))))
               (let* ((v1  (compile (cadr e) break-labels value #f)) ;; emit try block code
                      (val (if (and value (not tail))
                               (new-mutable-var) #f)))
                 ;; handler block postfix
                 (if (and val v1) (emit-assignment val v1))
                 (if tail
                     (begin (if els
                                (begin (if (and (not val) v1) (emit v1))
                                       (emit '(leave 1)))
                                (if v1 (emit-return v1)))
                            (if (not finally) (set! endl #f)))
                     (begin (emit '(leave 1))
                            (emit `(goto ,(or els endl)))))
                 (set! handler-level (- handler-level 1))
                 ;; emit else block
                 (if els
                     (begin (mark-label els)
                            (let ((v3 (compile (cadddr e) break-labels value tail))) ;; emit else block code
                              (if val (emit-assignment val v3)))
                            (emit `(goto ,endl))))
                 ;; emit either catch or finally block
                 (mark-label catch)
                 (emit `(leave 1))
                 (if finally
                     (begin (enter-finally-block '(call (top rethrow)) #f) ;; enter block via exception
                            (mark-label endl) ;; non-exceptional control flow enters here
                            (set! finally-handler last-finally-handler)
                            (compile (caddr e) break-labels #f #f)
                            ;; emit actions to be taken at exit of finally
                            ;; block, depending on the tag variable `finally`
                            (let loop ((actions (caddr my-finally-handler)))
                              (if (pair? actions)
                                  (let ((skip (if (and tail (null? (cdr actions))
                                                       (eq? (car (cdar actions)) 'return))
                                                  #f
                                                  (make-label))))
                                    (if skip
                                        (let ((tmp (make-ssavalue)))
                                          (emit `(= ,tmp (call (core ===) ,finally ,(caar actions))))
                                          (emit `(gotoifnot ,tmp ,skip))))
                                    (let ((ac (cdar actions)))
                                      (cond ((eq? (car ac) 'return) (emit-return (cadr ac)))
                                            ((eq? (car ac) 'break)  (emit-break (cadr ac)))
                                            (else ;; assumed to be a rethrow
                                             (emit ac))))
                                    (if skip (mark-label skip))
                                    (loop (cdr actions))))))
                     (begin (set! catch-token-stack (cons handler-token catch-token-stack))
                            (let ((v2 (compile (caddr e) break-labels value tail)))
                              (if val (emit-assignment val v2))
                              (if (not tail) (emit `(pop_exception ,handler-token)))
                                             ;; else done in emit-return from compile
                              (if endl (mark-label endl)))
                            (set! catch-token-stack (cdr catch-token-stack))))
                 val)))

            ((newvar)
             ;; avoid duplicate newvar nodes
             (if (and (not (and (pair? code) (equal? (car code) e)))
                      ;; exclude deleted vars
                      (assq (cadr e) (car (lam:vinfo lam))))
                 (emit e)
                 #f))
            ((global) ; keep global declarations as statements
             (if value (error "misplaced \"global\" declaration"))
             (emit e))
            ((local-def) #f)
            ((local) #f)
            ((moved-local)
             (set-car! (lam:vinfo lam) (append (car (lam:vinfo lam)) `((,(cadr e) Any 2))))
             #f)
            ((const)
             (if (local-in? (cadr e) lam)
                 (error (string "unsupported `const` declaration on local variable" (format-loc current-loc)))
                 (if (pair? (cadr lam))
                     ;; delay this error to allow "misplaced struct" errors to happen first
                     (if (not global-const-error)
                         (set! global-const-error current-loc))
                     (emit e))))
            ((atomic) (error "misplaced atomic declaration"))
            ((isdefined) (if tail (emit-return e) e))
            ((boundscheck) (if tail (emit-return e) e))
            ((task_output)
             (emit e)
             (if tail (emit-return '(null))))

            ((method)
             (if (not (null? (cadr lam)))
                 (error (string "Global method definition" (linenode-string current-loc)
                                " needs to be placed at the top level, or use \"eval\".")))
             (if (length> e 2)
                 (let* ((sig (let ((sig (compile (caddr e) break-labels #t #f)))
                               (if (valid-ir-argument? sig)
                                   sig
                                   (let ((l (make-ssavalue)))
                                     (emit `(= ,l ,sig))
                                     l))))
                        (lam (cadddr e))
                        (lam (if (and (pair? lam) (eq? (car lam) 'lambda))
                                 (linearize lam)
                                 (let ((l  (make-ssavalue)))
                                   (emit `(= ,l ,(compile lam break-labels #t #f)))
                                   l))))
                   (emit `(method ,(or (cadr e) '(false)) ,sig ,lam))
                   (if value (compile '(null) break-labels value tail)))
                 (cond (tail  (emit-return e))
                       (value e)
                       (else  (emit e)))))
            ((lambda)
             (let ((temp (linearize e)))
               (cond (tail  (emit-return temp))
                     (value temp)
                     (else  (emit temp)))))

            ;; top level expressions
            ((thunk module)
             (check-top-level e)
             (emit e)
             (if tail (emit-return '(null)))
             '(null))
            ((toplevel-only)
             (check-top-level (cdr e))
             '(null))

            ((toplevel)
             (check-top-level e)
             (let ((val (make-ssavalue)))
               (emit `(= ,val ,e))
               (if tail (emit-return val))
               val))

            ;; other top level expressions
            ((import using export)
             (check-top-level e)
             (emit e)
             (let ((have-ret? (and (pair? code) (pair? (car code)) (eq? (caar code) 'return))))
               (if (and tail (not have-ret?))
                   (emit-return '(null))))
             '(null))

            ((gc_preserve_begin)
             (let ((args (compile-args (cdr e) break-labels)))
               (cons (car e) args)))

            ((syncregion)
             (let ((s (make-ssavalue)))
               (emit `(= ,s ,e))
               s))

            ;; metadata expressions
<<<<<<< HEAD
            ((line meta inbounds loopinfo gc_preserve_end sync aliasscope popaliasscope)
=======
            ((line meta inbounds loopinfo gc_preserve_end aliasscope popaliasscope inline noinline)
>>>>>>> a4903fd0
             (let ((have-ret? (and (pair? code) (pair? (car code)) (eq? (caar code) 'return))))
               (cond ((eq? (car e) 'line)
                      (set! current-loc e)
                      (if first-line
                          (begin (set! first-line #f)
                                 (emit e))
                          ;; strip filenames out of non-initial line nodes
                          (emit `(line ,(cadr e)))))
                     ((and (eq? (car e) 'meta) (length> e 2) (eq? (cadr e) 'ret-type))
                      (assert (or (not value) tail))
                      (assert (not rett))
                      (set! rett (caddr e)))
                     (else
                      (emit e)))
               (if (and tail (not have-ret?))
                   (emit-return '(null)))
               '(null)))

            ;; unsupported assignment operators
            ((≔ ⩴ ≕ :=)
             (error (string "unsupported assignment operator \"" (deparse (car e)) "\"")))

            ((error)
             (error (cadr e)))
            (else
             (error (string "invalid syntax " (deparse e)))))))
    ;; introduce new slots for assigned arguments
    (for-each (lambda (v)
                (if (vinfo:asgn v)
                    (begin
                      (if (not arg-map)
                          (set! arg-map (table)))
                      (put! arg-map (car v) (new-mutable-var (car v))))))
              (list-head vi (length (lam:args lam))))
    (compile e '() #t #t)
    (for-each (lambda (x)
                (let ((point (car x))
                      (hl    (cadr x))
                      (src-tokens (caddr x))
                      (lab   (cadddr x)))
                  (let ((target-nesting (get label-nesting lab #f)))
                    (if (not target-nesting)
                        (error (string "label \"" lab "\" referenced but not defined")))
                    (let ((target-level (car target-nesting)))
                      (cond ((> target-level hl)
                            (error (string "cannot goto label \"" lab "\" inside try/catch block")))
                            ((= target-level hl)
                             (set-cdr! point (cddr point))) ;; remove empty slot
                            (else
                             (set-car! (cdr point) `(leave ,(- hl target-level))))))
                    (let ((pexc (pop-exc-expr src-tokens (cadr target-nesting))))
                      (if pexc (set-cdr! point (cons pexc (cdr point))))))))
              handler-goto-fixups)
    (if global-const-error
        (error (string "`global const` declaration not allowed inside function" (format-loc global-const-error))))
    (let* ((stmts (reverse! code))
           (di    (definitely-initialized-vars stmts vi))
           (body  (cons 'block (filter (lambda (e)
                                         (not (and (pair? e) (eq? (car e) 'newvar)
                                                   (has? di (cadr e)))))
                                       stmts))))
      (if arg-map
          (insert-after-meta
           body
           (table.foldl (lambda (k v lst) (cons `(= ,v ,k) lst))
                        '() arg-map))
          body))))

(define (for-each-isdefined f e)
  (cond ((or (atom? e) (quoted? e)) #f)
        ((and (pair? e) (eq? (car e) 'isdefined))
         (f (cadr e)))
        (else
         (for-each (lambda (x) (for-each-isdefined f x))
                   (cdr e)))))

;; Find newvar nodes that are unnecessary because (1) the variable is not
;; captured, and (2) the variable is assigned before any branches.
;; This is used to remove newvar nodes that are not needed for re-initializing
;; variables to undefined (see issue #11065).
;; It doesn't look for variable *uses*, because any variables used-before-def
;; that also pass this test are *always* used undefined, and therefore don't need
;; to be *re*-initialized.
;; The one exception to that is `@isdefined`, which can observe an undefined
;; variable without throwing an error.
(define (definitely-initialized-vars stmts vi)
  (let ((vars (table))
        (di   (table)))
    (let loop ((stmts stmts))
      (if (null? stmts)
          di
          (begin
            (let ((e (car stmts)))
              (for-each-isdefined (lambda (x) (if (has? vars x) (del! vars x)))
                                  e)
              (cond ((and (pair? e) (eq? (car e) 'newvar))
                     (let ((vinf (var-info-for (cadr e) vi)))
                       (if (and vinf (not (vinfo:capt vinf)))
                           (put! vars (cadr e) #t))))
                    ((and (pair? e) (or (memq (car e) '(goto gotoifnot))
                                        (and (eq? (car e) '=) (pair? (caddr e))
                                             (eq? (car (caddr e)) 'enter))))
                     (set! vars (table)))
                    ((and (pair? e) (eq? (car e) '=))
                     (if (has? vars (cadr e))
                         (begin (del! vars (cadr e))
                                (put! di (cadr e) #t))))))
            (loop (cdr stmts)))))))

;; pass 6: renumber slots and labels

(define (listify-lambda lam)
  ;; insert `list` expression heads to make the lambda vinfo lists valid expressions
  (let ((vi (lam:vinfo lam)))
    `(lambda (list ,@(cadr lam))
       (list (list ,@(map (lambda (l) (cons 'list l))
                          (car vi)))
             (list ,@(cadr vi)) ,(caddr vi) (list ,@(cadddr vi)))
       ,@(cdddr lam))))

(define (make-lineinfo name file line (inlined-at #f))
  `(lineinfo (thismodule) ,(if inlined-at '|macro expansion| name) ,file ,line ,(or inlined-at 0)))

(define (set-lineno! lineinfo num)
  (set-car! (cddddr lineinfo) num))

(define (compact-ir body name file line)
  (let ((code         '(block))
        (locs         '(list))
        (linetable    '(list))
        (labltable    (table))
        (ssavtable    (table))
        (reachable    #t)
        (current-loc  0)
        (current-file file)
        (current-line line)
        (locstack     '())
        (i            1))
    (define (emit e)
      (if (and (null? (cdr linetable))
               (not (and (pair? e) (eq? (car e) 'meta))))
          (begin (set! linetable (cons (make-lineinfo name file line) linetable))
                 (set! current-loc 1)))
      (if (or reachable
              (and (pair? e) (memq (car e) '(meta inbounds gc_preserve_begin gc_preserve_end aliasscope popaliasscope inline noinline))))
          (begin (set! code (cons e code))
                 (set! i (+ i 1))
                 (set! locs (cons current-loc locs)))))
    (let loop ((stmts (cdr body)))
      (if (pair? stmts)
          (let ((e (car stmts)))
            (cond ((atom? e) (emit e))
                  ((eq? (car e) 'line)
                   (if (and (= current-line 0) (length= e 2) (pair? linetable))
                       ;; (line n) after push_loc just updates the line for the new file
                       (begin (set-lineno! (car linetable) (cadr e))
                              (set! current-line (cadr e)))
                       (begin
                         (set! current-line (cadr e))
                         (if (pair? (cddr e))
                             (set! current-file (caddr e)))
                         (set! linetable (cons (if (null? locstack)
                                                   (make-lineinfo name current-file current-line)
                                                   (make-lineinfo name current-file current-line (caar locstack)))
                                               linetable))
                         (set! current-loc (- (length linetable) 1)))))
                  ((and (length> e 2) (eq? (car e) 'meta) (eq? (cadr e) 'push_loc))
                   (set! locstack (cons (list current-loc current-line current-file) locstack))
                   (set! current-file (caddr e))
                   (set! current-line 0)
                   (set! linetable (cons (make-lineinfo name current-file current-line current-loc) linetable))
                   (set! current-loc (- (length linetable) 1)))
                  ((and (length= e 2) (eq? (car e) 'meta) (eq? (cadr e) 'pop_loc))
                   (let ((l (car locstack)))
                     (set! locstack (cdr locstack))
                     (set! current-loc (car l))
                     (set! current-line (cadr l))
                     (set! current-file (caddr l))))
                  ((eq? (car e) 'label)
                   (set! reachable #t)
                   (put! labltable (cadr e) i))
                  ((and (assignment? e) (ssavalue? (cadr e)))
                   (let ((idx (and (ssavalue? (caddr e)) (get ssavtable (cadr (caddr e)) #f))))
                     ;; if both lhs and rhs are ssavalues, merge them
                     (if idx
                         (put! ssavtable (cadr (cadr e)) idx)
                         (begin
                           (put! ssavtable (cadr (cadr e)) i)
                           (emit (caddr e))))))
                  (else
                   (emit e)
                   (if (or (eq? (car e) 'goto) (eq? (car e) 'return))
                       (set! reachable #f))))
            (loop (cdr stmts)))))
    (vector (reverse code) (reverse locs) (reverse linetable) ssavtable labltable)))

(define (renumber-lambda lam file line)
  (let* ((stuff (compact-ir (lam:body lam)
                            (if (null? (cadr lam)) '|top-level scope| 'none)
                            file line))
         (code (aref stuff 0))
         (locs (aref stuff 1))
         (linetab (aref stuff 2))
         (ssavalue-table (aref stuff 3))
         (label-table (aref stuff 4)))
    (set-car! (cdddr lam) code)
    (define nslots (length (car (lam:vinfo lam))))
    (define slot-table (symbol-to-idx-map (map car (car (lam:vinfo lam)))))
    (define sp-table (symbol-to-idx-map (lam:sp lam)))
    (define (renumber-stuff e)
      (cond ((symbol? e)
             (let ((idx (get slot-table e #f)))
               (if idx
                   `(slot ,idx)
                   (let ((idx (get sp-table e #f)))
                     (if idx
                         `(static_parameter ,idx)
                         e)))))
            ((and (pair? e) (eq? (car e) 'outerref))
             (cadr e))
            ((nospecialize-meta? e)
             ;; convert nospecialize vars to slot numbers
             `(meta ,(cadr e) ,@(map renumber-stuff (cddr e))))
            ((or (atom? e) (quoted? e) (eq? (car e) 'global))
             e)
            ((ssavalue? e)
             (let ((idx (or (get ssavalue-table (cadr e) #f)
                            (error "ssavalue with no def"))))
               `(ssavalue ,idx)))
            ((memq (car e) '(goto enter))
             (list* (car e) (get label-table (cadr e)) (cddr e)))
            ((eq? (car e) 'gotoifnot)
             `(gotoifnot ,(renumber-stuff (cadr e)) ,(get label-table (caddr e))))
            ((eq? (car e) 'detach)
             `(detach ,(renumber-stuff (cadr e)) ,(get label-table (caddr e))))
            ((eq? (car e) 'reattach)
             `(reattach ,(renumber-stuff (cadr e)) ,(get label-table (caddr e))))
            ((eq? (car e) 'lambda)
             (renumber-lambda e 'none 0))
            (else
             (let ((e (cons (car e)
                            (map renumber-stuff (cdr e)))))
               (if (and (eq? (car e) 'foreigncall)
                        (tuple-call? (cadr e))
                        (expr-contains-p (lambda (x) (or (ssavalue? x) (slot? x))) (cadr e)))
                   (error "ccall function name and library expression cannot reference local variables"))
               e))))
    (let ((body (renumber-stuff (lam:body lam)))
          (vi   (lam:vinfo lam)))
      (listify-lambda
       `(lambda ,(cadr lam)
          (,(car vi) ,(cadr vi) ,(length (cdr body)) ,(last vi))
          ,body
          ,locs
          ,linetab)))))

(define (compact-and-renumber ex file line)
  (if (atom? ex) ex
      (if (eq? (car ex) 'lambda)
          (renumber-lambda ex
                           (if (null? (cadr ex)) file 'none)
                           (if (null? (cadr ex)) line 0))
          (cons (car ex)
                (map (lambda (e) (compact-and-renumber e file line))
                     (cdr ex))))))

;; expander entry point

(define (julia-expand1 ex file line)
  (compact-and-renumber
   (linearize
    (closure-convert
     (analyze-variables!
      (resolve-scopes ex)))) file line))

(define *current-desugar-loc* #f)

(define (julia-expand0 ex file line)
  (with-bindings ((*current-desugar-loc* `(line ,line ,file)))
   (trycatch (expand-forms ex)
             (lambda (e)
               (if (and (pair? e) (eq? (car e) 'error))
                   ; Add location for desugaring errors. This is approximate:
                   ; - Line number nodes are sparse in the AST
                   ; - Line number nodes apply to the next statement, so
                   ;   tracking by `set!`ing *current-desugar-loc* relies on
                   ;   AST traversal being in program order.
                   (error (string (cadr e) (format-loc *current-desugar-loc*))))
                   (raise e)))))

(define (julia-expand ex (file 'none) (line 0))
  (julia-expand1
   (julia-expand0
    (julia-expand-macroscope ex) file line) file line))<|MERGE_RESOLUTION|>--- conflicted
+++ resolved
@@ -4628,11 +4628,7 @@
                s))
 
             ;; metadata expressions
-<<<<<<< HEAD
-            ((line meta inbounds loopinfo gc_preserve_end sync aliasscope popaliasscope)
-=======
-            ((line meta inbounds loopinfo gc_preserve_end aliasscope popaliasscope inline noinline)
->>>>>>> a4903fd0
+            ((line meta inbounds loopinfo gc_preserve_end sync aliasscope popaliasscope inline noinline)
              (let ((have-ret? (and (pair? code) (pair? (car code)) (eq? (caar code) 'return))))
                (cond ((eq? (car e) 'line)
                       (set! current-loc e)
