// This file is a part of Julia. License is MIT: https://julialang.org/license
//

/*
  modules and top-level bindings
*/
#include "julia.h"
#include "julia_internal.h"
#include "julia_assert.h"

#ifdef __cplusplus
extern "C" {
#endif

// In this translation unit and this translation unit only emit this symbol `extern` for use by julia
EXTERN_INLINE_DEFINE uint8_t jl_bpart_get_kind(jl_binding_partition_t *bpart) JL_NOTSAFEPOINT;

static jl_binding_partition_t *new_binding_partition(void)
{
    jl_binding_partition_t *bpart = (jl_binding_partition_t*)jl_gc_alloc(jl_current_task->ptls, sizeof(jl_binding_partition_t), jl_binding_partition_type);
    bpart->restriction = NULL;
    bpart->kind = (size_t)PARTITION_KIND_GUARD;
    jl_atomic_store_relaxed(&bpart->min_world, 0);
    jl_atomic_store_relaxed(&bpart->max_world, (size_t)-1);
    jl_atomic_store_relaxed(&bpart->next, NULL);
    return bpart;
}

struct implicit_search_gap {
    _Atomic(jl_binding_partition_t *) *insert;
    jl_binding_partition_t *replace;
    jl_value_t *parent;

    size_t min_world;
    size_t max_world;
    size_t inherited_flags;
};

STATIC_INLINE jl_binding_partition_t *jl_get_binding_partition__(jl_binding_t *b JL_PROPAGATES_ROOT, size_t world, struct implicit_search_gap *gap) JL_GLOBALLY_ROOTED
{
    // Iterate through the list of binding partitions, keeping track of where to insert a new one for an implicit
    // resolution if necessary.
    while (gap->replace) {
        size_t replace_min_world = jl_atomic_load_relaxed(&gap->replace->min_world);
        if (world >= replace_min_world)
            break;
        gap->insert = &gap->replace->next;
        gap->max_world = replace_min_world - 1;
        gap->parent = (jl_value_t*)gap->replace;
        gap->replace = jl_atomic_load_relaxed(gap->insert);
    }
    if (gap->replace && world <= jl_atomic_load_relaxed(&gap->replace->max_world)) {
        return gap->replace;
    }
    gap->min_world = gap->replace ? jl_atomic_load_relaxed(&gap->replace->max_world) + 1 : 0;
    if (gap->replace)
        gap->inherited_flags = gap->replace->kind & PARTITION_MASK_FLAG;
    else
        gap->inherited_flags = 0;
    return NULL;
}

STATIC_INLINE jl_binding_partition_t *jl_get_binding_partition_if_present(jl_binding_t *b JL_PROPAGATES_ROOT, size_t world, struct implicit_search_gap *gap)
{
    gap->parent = (jl_value_t*)b;
    gap->insert = &b->partitions;
    gap->replace = jl_atomic_load_relaxed(gap->insert);
    gap->min_world = 0;
    gap->max_world = ~(size_t)0;
    gap->inherited_flags = 0;
    return jl_get_binding_partition__(b, world, gap);
}

struct implicit_search_resolution {
    enum jl_partition_kind ultimate_kind;
    jl_value_t *binding_or_const;
    size_t min_world;
    size_t max_world;
    int saw_cycle;
    //// Not semantic, but used for reflection.
    // If non-null, the unique module from which this binding was imported
    jl_module_t *debug_only_import_from;
    // If non-null, the unique binding imported. For PARTITION_KIND_IMPLICIT_GLOBAL, always matches binding_or_const.
    // Must have trust_cache = 0.
    jl_binding_t *debug_only_ultimate_binding;
};

static size_t WORLDMAX(size_t a, size_t b) { return a > b ? a : b; }
static size_t WORLDMIN(size_t a, size_t b) { return a > b ? b : a; }

static void update_implicit_resolution(struct implicit_search_resolution *to_update, struct implicit_search_resolution resolution)
{
    to_update->min_world = WORLDMAX(to_update->min_world, resolution.min_world);
    to_update->max_world = WORLDMIN(to_update->max_world, resolution.max_world);
    to_update->saw_cycle |= resolution.saw_cycle;
    if (resolution.ultimate_kind == PARTITION_FAKE_KIND_CYCLE) {
        // Cycles get ignored. This causes the resolution resolution to only be partial, so we can't
        // cache it. This gets tracked in saw_cycle;
        to_update->saw_cycle = 1;
        return;
    }
    if (resolution.ultimate_kind == PARTITION_KIND_GUARD) {
        // Ignore guard imports
        return;
    }
    if (to_update->ultimate_kind == PARTITION_KIND_GUARD) {
        assert(resolution.binding_or_const);
        to_update->ultimate_kind = resolution.ultimate_kind;
        to_update->binding_or_const = resolution.binding_or_const;
        to_update->debug_only_import_from = resolution.debug_only_import_from;
        to_update->debug_only_ultimate_binding = resolution.debug_only_ultimate_binding;
        return;
    }
    if (resolution.ultimate_kind == to_update->ultimate_kind &&
        resolution.binding_or_const == to_update->binding_or_const) {
        if (resolution.debug_only_import_from != to_update->debug_only_import_from) {
            to_update->debug_only_import_from = NULL;
        }
        if (resolution.debug_only_ultimate_binding != to_update->debug_only_ultimate_binding) {
            to_update->debug_only_ultimate_binding = NULL;
        }
        return;
    }
    to_update->ultimate_kind = PARTITION_KIND_FAILED;
    to_update->binding_or_const = NULL;
    to_update->debug_only_import_from = NULL;
    to_update->debug_only_ultimate_binding = NULL;
}

static jl_binding_partition_t *jl_implicit_import_resolved(jl_binding_t *b, struct implicit_search_gap gap, struct implicit_search_resolution resolution)
{
    size_t new_kind = resolution.ultimate_kind | gap.inherited_flags;
    size_t new_max_world = gap.max_world < resolution.max_world ? gap.max_world : resolution.max_world;
    size_t new_min_world = gap.min_world > resolution.min_world ? gap.min_world : resolution.min_world;
    jl_binding_partition_t *next = gap.replace;
    if (jl_is_binding_partition(gap.parent)) {
        // Check if we can merge this into the previous binding partition
        jl_binding_partition_t *prev = (jl_binding_partition_t *)gap.parent;
        size_t expected_prev_min_world = new_max_world + 1;
        if (prev->restriction == resolution.binding_or_const && prev->kind == new_kind) {
            if (!jl_atomic_cmpswap(&prev->min_world, &expected_prev_min_world, new_min_world)) {
                if (expected_prev_min_world <= new_min_world) {
                    return prev;
                }
                else if (expected_prev_min_world <= new_max_world) {
                    // Concurrent modification by another thread - bail.
                    return NULL;
                }
                // There remains a gap - proceed
            } else {
                if (next) {
                    size_t next_min_world = jl_atomic_load_relaxed(&next->min_world);
                    expected_prev_min_world = new_min_world;
                    for (;;) {
                        // We've updated the previous partition - check if we've closed a gap
                        size_t next_max_world = jl_atomic_load_relaxed(&next->max_world);
                        if (next_max_world == expected_prev_min_world-1 && next->kind == new_kind && next->restriction == resolution.binding_or_const) {
                            if (jl_atomic_cmpswap(&prev->min_world, &expected_prev_min_world, next_min_world)) {
                                jl_binding_partition_t *nextnext = jl_atomic_load_relaxed(&next->next);
                                if (!jl_atomic_cmpswap(&prev->next, &next, nextnext)) {
                                    // `next` may have been merged into its subsequent partition - we need to retry
                                    assert(next);
                                    continue;
                                }
                                // N.B.: This can lose modifications to next->{min_world, next}.
                                // However, those modifications could only have been for another implicit
                                // partition, so we are ok to lose them and recompute them later if necessary.
                            }
                            assert(expected_prev_min_world <= new_min_world);
                        }
                        break;
                    }
                }
                return prev;
            }
        }
    }
    jl_binding_partition_t *new_bpart = new_binding_partition();
    jl_atomic_store_relaxed(&new_bpart->max_world, new_max_world);
    new_bpart->kind = new_kind;
    new_bpart->restriction = resolution.binding_or_const;
    jl_gc_wb_fresh(new_bpart, new_bpart->restriction);

    if (next) {
        // See if we can merge the next partition into this one
        size_t next_max_world = jl_atomic_load_relaxed(&next->max_world);
        if (next_max_world == new_min_world - 1 && next->kind == new_kind && next->restriction == resolution.binding_or_const) {
            // See above for potentially losing modifications to next.
            new_min_world = jl_atomic_load_acquire(&next->min_world);
            next = jl_atomic_load_relaxed(&next->next);
        }
    }

    jl_atomic_store_relaxed(&new_bpart->min_world, new_min_world);
    jl_atomic_store_relaxed(&new_bpart->next, next);
    if (!jl_atomic_cmpswap(gap.insert, &gap.replace, new_bpart))
        return NULL;
    jl_gc_wb(gap.parent, new_bpart);
    return new_bpart;
}

// find a binding from a module's `usings` list
struct implicit_search_resolution jl_resolve_implicit_import(jl_binding_t *b, modstack_t *st, size_t world, int trust_cache)
{
    // First check if we've hit a cycle in this resolution
    {
        modstack_t *tmp = st;
        for (; tmp != NULL; tmp = tmp->prev) {
            if (tmp->b == b) {
                return (struct implicit_search_resolution){ PARTITION_FAKE_KIND_CYCLE, NULL, 0, ~(size_t)0, 1, NULL, NULL };
            }
        }
    }

    jl_module_t *m = b->globalref->mod;
    jl_sym_t *var = b->globalref->name;

    modstack_t top = { b, st };
    struct implicit_search_resolution impstate;
    struct implicit_search_resolution depimpstate;
    size_t min_world = 0;
    size_t max_world = ~(size_t)0;
    impstate = depimpstate = (struct implicit_search_resolution){ PARTITION_KIND_GUARD, NULL, min_world, max_world, 0, NULL, NULL };

    JL_LOCK(&m->lock);
    int i = (int)module_usings_length(m) - 1;
    JL_UNLOCK(&m->lock);
    for (; i >= 0 && impstate.ultimate_kind != PARTITION_KIND_FAILED; --i) {
        JL_LOCK(&m->lock);
        struct _jl_module_using data = *module_usings_getidx(m, i);
        JL_UNLOCK(&m->lock);
        if (data.min_world > world) {
            max_world = WORLDMIN(max_world, data.min_world - 1);
            continue;
        }
        if (data.max_world < world) {
            min_world = WORLDMAX(min_world, data.max_world + 1);
            continue;
        }

        min_world = WORLDMAX(min_world, data.min_world);
        max_world = WORLDMIN(max_world, data.max_world);

        jl_module_t *imp = data.mod;
        JL_GC_PROMISE_ROOTED(imp);
        jl_binding_t *tempb = jl_get_module_binding(imp, var, 0);
        if (!tempb) {
            // If the binding has never been allocated, it could not have been marked exported, so
            // it is irrelevant for our resolution. We can move on.
            continue;
        }

        struct implicit_search_gap gap;
        jl_binding_partition_t *tempbpart = jl_get_binding_partition_if_present(tempb, world, &gap);
        size_t tempbpart_flags = tempbpart ? (tempbpart->kind & PARTITION_MASK_FLAG) : gap.inherited_flags;

        while (tempbpart && jl_bkind_is_some_explicit_import(jl_binding_kind(tempbpart))) {
            max_world = WORLDMIN(max_world, jl_atomic_load_relaxed(&tempbpart->max_world));
            min_world = WORLDMAX(min_world, jl_atomic_load_relaxed(&tempbpart->min_world));

            tempb = (jl_binding_t*)tempbpart->restriction;
            tempbpart = jl_get_binding_partition_if_present(tempb, world, &gap);
        }

        int tempbpart_valid = tempbpart && (trust_cache || !jl_bkind_is_some_implicit(jl_binding_kind(tempbpart)));
        size_t tembppart_max_world = tempbpart_valid ? jl_atomic_load_relaxed(&tempbpart->max_world) : gap.max_world;
        size_t tembppart_min_world = tempbpart ? WORLDMAX(jl_atomic_load_relaxed(&tempbpart->min_world), gap.min_world) : gap.min_world;

        max_world = WORLDMIN(max_world, tembppart_max_world);
        min_world = WORLDMAX(min_world, tembppart_min_world);

        if (!(tempbpart_flags & PARTITION_FLAG_EXPORTED)) {
            // Partition not exported - skip.
            continue;
        }

        struct implicit_search_resolution *comparison = &impstate;
        if (impstate.ultimate_kind != PARTITION_KIND_GUARD) {
            if (tempbpart_flags & PARTITION_FLAG_DEPRECATED) {
                // Deprecated, but we already have a non-deprecated binding for this - skip.
                continue;
            }
        } else if (tempbpart_flags & PARTITION_FLAG_DEPRECATED) {
            if (depimpstate.ultimate_kind == PARTITION_KIND_FAILED) {
                // We've already decided that the deprecated bindings are ambiguous, so skip this, but
                // keep going to look for non-deprecated bindings.
                continue;
            }
            comparison = &depimpstate;
        }

        struct implicit_search_resolution imp_resolution = { PARTITION_KIND_GUARD, NULL, min_world, max_world, 0, NULL, NULL };
        if (!tempbpart_valid) {
            imp_resolution = jl_resolve_implicit_import(tempb, &top, world, trust_cache);
        } else {
            enum jl_partition_kind kind = jl_binding_kind(tempbpart);
            if (kind == PARTITION_KIND_IMPLICIT_GLOBAL) {
                imp_resolution.binding_or_const = tempbpart->restriction;
                imp_resolution.debug_only_ultimate_binding = (jl_binding_t*)tempbpart->restriction;
                imp_resolution.ultimate_kind = PARTITION_KIND_IMPLICIT_GLOBAL;
            } else if (kind == PARTITION_KIND_GLOBAL || kind == PARTITION_KIND_DECLARED || kind == PARTITION_KIND_BACKDATED_CONST) {
                imp_resolution.binding_or_const = (jl_value_t *)tempb;
                imp_resolution.debug_only_ultimate_binding = tempb;
                imp_resolution.ultimate_kind = PARTITION_KIND_IMPLICIT_GLOBAL;
            } else if (jl_bkind_is_defined_constant(kind)) {
                assert(tempbpart->restriction);
                imp_resolution.binding_or_const = tempbpart->restriction;
                imp_resolution.debug_only_ultimate_binding = tempb;
                imp_resolution.ultimate_kind = PARTITION_KIND_IMPLICIT_CONST;
            }
        }
        imp_resolution.debug_only_import_from = imp;
        update_implicit_resolution(comparison, imp_resolution);

        if (!tempbpart && !imp_resolution.saw_cycle) {
            // Independent of whether or not we trust the cache, we have independently computed the implicit resolution
            // for this import, so we can put it in the cache.
            jl_implicit_import_resolved(tempb, gap, imp_resolution);
        }
    }

    if (impstate.ultimate_kind == PARTITION_KIND_GUARD && depimpstate.ultimate_kind != PARTITION_KIND_GUARD) {
        depimpstate.min_world = WORLDMAX(depimpstate.min_world, min_world);
        depimpstate.max_world = WORLDMIN(depimpstate.max_world, max_world);
        return depimpstate;
    }
    impstate.min_world = WORLDMAX(impstate.min_world, min_world);
    impstate.max_world = WORLDMIN(impstate.max_world, max_world);
    return impstate;
}

JL_DLLEXPORT jl_binding_partition_t *jl_maybe_reresolve_implicit(jl_binding_t *b, size_t new_max_world)
{
    struct implicit_search_gap gap;
    while (1) {
        jl_binding_partition_t *bpart = jl_get_binding_partition_if_present(b, new_max_world+1, &gap);
        assert(bpart == jl_atomic_load_relaxed(&b->partitions));
        assert(bpart);
        struct implicit_search_resolution resolution = jl_resolve_implicit_import(b, NULL, new_max_world+1, 0);
        int resolution_unchanged = bpart->restriction == resolution.binding_or_const && jl_binding_kind(bpart) == resolution.ultimate_kind;
        size_t bpart_min_world = jl_atomic_load_relaxed(&bpart->min_world);
        if (resolution.min_world == bpart_min_world) {
            // The resolution has the same world bounds - it must be unchanged
            assert(resolution_unchanged);
            return bpart;
        } else if (resolution_unchanged) {
            // If the resolution is unchanged, we can still keep the bpart
            assert(resolution.min_world > bpart_min_world);
            return bpart;
        }
        assert(resolution.min_world == new_max_world+1 && "Missed an invalidation or bad resolution bounds");
        size_t expected_max_world = ~(size_t)0;
        if (jl_atomic_cmpswap(&bpart->max_world, &expected_max_world, new_max_world))
        {
            gap.min_world = new_max_world+1;
            gap.inherited_flags = bpart->kind & PARTITION_MASK_FLAG;
            jl_binding_partition_t *new_bpart = jl_implicit_import_resolved(b, gap, resolution);
            if (new_bpart)
                return new_bpart;
        }
    }
}

JL_DLLEXPORT void jl_update_loaded_bpart(jl_binding_t *b, jl_binding_partition_t *bpart)
{
    struct implicit_search_resolution resolution = jl_resolve_implicit_import(b, NULL, jl_atomic_load_relaxed(&jl_world_counter), 0);
    jl_atomic_store_relaxed(&bpart->min_world, resolution.min_world);
    jl_atomic_store_relaxed(&bpart->max_world, resolution.max_world);
    bpart->restriction = resolution.binding_or_const;
    bpart->kind = resolution.ultimate_kind;
}

STATIC_INLINE jl_binding_partition_t *jl_get_binding_partition_(jl_binding_t *b JL_PROPAGATES_ROOT, jl_value_t *parent, _Atomic(jl_binding_partition_t *)*insert, size_t world, modstack_t *st) JL_GLOBALLY_ROOTED
{
    assert(jl_is_binding(b));
    struct implicit_search_gap gap;
    gap.parent = parent;
    gap.insert = insert;
    gap.inherited_flags = 0;
    gap.min_world = 0;
    gap.max_world = ~(size_t)0;
    while (1) {
        gap.replace = jl_atomic_load_relaxed(gap.insert);
        jl_binding_partition_t *bpart = jl_get_binding_partition__(b, world, &gap);
        if (bpart)
            return bpart;
        struct implicit_search_resolution resolution = jl_resolve_implicit_import(b, NULL, world, 1);
        jl_binding_partition_t *new_bpart = jl_implicit_import_resolved(b, gap, resolution);
        if (new_bpart)
            return new_bpart;
    }
}

jl_binding_partition_t *jl_get_binding_partition(jl_binding_t *b, size_t world) {
    if (!b)
        return NULL;
    // Duplicate the code for the entry frame for branch prediction
    return jl_get_binding_partition_(b, (jl_value_t*)b, &b->partitions, world, NULL);
}

jl_binding_partition_t *jl_get_binding_partition_with_hint(jl_binding_t *b, jl_binding_partition_t *prev, size_t world) JL_GLOBALLY_ROOTED {
    // Helper for getting a binding partition for an older world after we've already looked up the partition for a newer world
    assert(b);
    // TODO: Is it possible for a concurrent lookup to have expanded this bpart, making this false?
    assert(jl_atomic_load_relaxed(&prev->min_world) > world);
    return jl_get_binding_partition_(b, (jl_value_t*)prev, &prev->next, world, NULL);
}

jl_binding_partition_t *jl_get_binding_partition_all(jl_binding_t *b, size_t min_world, size_t max_world) {
    if (!b)
        return NULL;
    jl_binding_partition_t *bpart = jl_get_binding_partition(b, min_world);
    if (!bpart)
        return NULL;
    if (jl_atomic_load_relaxed(&bpart->max_world) < max_world)
        return NULL;
    return bpart;
}

JL_DLLEXPORT int jl_get_binding_leaf_partitions_restriction_kind(jl_binding_t *b JL_PROPAGATES_ROOT, struct restriction_kind_pair *rkp, size_t min_world, size_t max_world) {
    if (!b)
        return 0;

    int first = 1;
    size_t validated_min_world = max_world == ~(size_t)0 ? ~(size_t)0 : max_world + 1;
    jl_binding_partition_t *bpart = NULL;
    int maybe_depwarn = 0;
    while (validated_min_world > min_world) {
        bpart = bpart ? jl_get_binding_partition_with_hint(b, bpart, validated_min_world - 1) :
                        jl_get_binding_partition(b, validated_min_world - 1);
        size_t bpart_min_world = jl_atomic_load_relaxed(&bpart->min_world);
        while (validated_min_world > min_world && validated_min_world > bpart_min_world) {
            jl_binding_t *curb = b;
            jl_binding_partition_t *curbpart = bpart;
            size_t cur_min_world = bpart_min_world;
            size_t cur_max_world = validated_min_world - 1;
            jl_walk_binding_inplace_worlds(&curb, &curbpart, &cur_min_world, &cur_max_world, &maybe_depwarn, cur_max_world);
            enum jl_partition_kind kind = jl_binding_kind(curbpart);
            if (kind == PARTITION_KIND_IMPLICIT_CONST)
                kind = PARTITION_KIND_CONST;
            if (first == 1) {
                rkp->kind = kind;
                rkp->restriction = curbpart->restriction;
                if (rkp->kind == PARTITION_KIND_GLOBAL || rkp->kind == PARTITION_KIND_DECLARED)
                    rkp->binding_if_global = curb;
                first = 0;
            } else {
                if (kind != rkp->kind || curbpart->restriction != rkp->restriction)
                    return 0;
                if ((rkp->kind == PARTITION_KIND_GLOBAL || rkp->kind == PARTITION_KIND_DECLARED) && rkp->binding_if_global != curb)
                    return 0;
            }
            validated_min_world = cur_min_world;
        }
    }
    rkp->maybe_depwarn = maybe_depwarn;
    return 1;
}

JL_DLLEXPORT jl_value_t *jl_get_binding_leaf_partitions_value_if_const(jl_binding_t *b JL_PROPAGATES_ROOT, int *maybe_depwarn, size_t min_world, size_t max_world) {
    struct restriction_kind_pair rkp = { NULL, NULL, PARTITION_KIND_GUARD, 0 };
    if (!jl_get_binding_leaf_partitions_restriction_kind(b, &rkp, min_world, max_world))
        return NULL;
    if (jl_bkind_is_some_constant(rkp.kind) && rkp.kind != PARTITION_KIND_BACKDATED_CONST) {
        *maybe_depwarn = rkp.maybe_depwarn;
        return rkp.restriction;
    }
    return NULL;
}

static jl_module_t *jl_new_module__(jl_sym_t *name, jl_module_t *parent)
{
    jl_task_t *ct = jl_current_task;
    const jl_uuid_t uuid_zero = {0, 0};
    jl_module_t *m = (jl_module_t*)jl_gc_alloc(ct->ptls, sizeof(jl_module_t),
                                               jl_module_type);
    jl_set_typetagof(m, jl_module_tag, 0);
    assert(jl_is_symbol(name));
    m->name = name;
    m->parent = parent ? parent : m;
    m->istopmod = 0;
    m->uuid = uuid_zero;
    static unsigned int mcounter; // simple counter backup, in case hrtime is not incrementing
    m->build_id.lo = jl_hrtime() + (++mcounter);
    if (!m->build_id.lo)
        m->build_id.lo++; // build id 0 is invalid
    m->build_id.hi = ~(uint64_t)0;
    jl_atomic_store_relaxed(&m->counter, 1);
    m->usings_backedges = jl_nothing;
    m->scanned_methods = jl_nothing;
    m->nospecialize = 0;
    m->optlevel = -1;
    m->compile = -1;
    m->infer = -1;
    m->max_methods = -1;
    m->file = jl_empty_sym;
    m->line = 0;
    m->hash = parent == NULL ? bitmix(name->hash, jl_module_type->hash) :
        bitmix(name->hash, parent->hash);
    JL_MUTEX_INIT(&m->lock, "module->lock");
    jl_atomic_store_relaxed(&m->bindings, jl_emptysvec);
    jl_atomic_store_relaxed(&m->bindingkeyset, (jl_genericmemory_t*)jl_an_empty_memory_any);
    arraylist_new(&m->usings, 0);
    return m;
}

static void jl_add_default_names(jl_module_t *m, uint8_t default_using_core, uint8_t self_name)
{
    if (jl_core_module) {
        // Bootstrap: Before jl_core_module is defined, we don't have enough infrastructure
        // for bindings, so Core itself gets special handling in jltypes.c
        if (default_using_core) {
            jl_module_initial_using(m, jl_core_module);
        }
        if (self_name) {
<<<<<<< HEAD
            jl_set_const(m, m->name, (jl_value_t*)m);
            // Do not export or publicize own name, "using Foo" already makes "Foo" itself
            // visible and "using Foo as Bar" should not make the name "Foo" visible.
=======
            // export own name, so "using Foo" makes "Foo" itself visible
            jl_set_initial_const(m, m->name, (jl_value_t*)m, 1);
>>>>>>> 88f219e0
        }
    }
}

jl_module_t *jl_new_module_(jl_sym_t *name, jl_module_t *parent, uint8_t default_using_core, uint8_t self_name)
{
    jl_module_t *m = jl_new_module__(name, parent);
    JL_GC_PUSH1(&m);
    jl_add_default_names(m, default_using_core, self_name);
    JL_GC_POP();
    return m;
}


// Precondition: world_counter_lock is held
JL_DLLEXPORT jl_binding_partition_t *jl_declare_constant_val3(
    jl_binding_t *b, jl_module_t *mod, jl_sym_t *var, jl_value_t *val,
    enum jl_partition_kind constant_kind, size_t new_world)
{
    jl_binding_partition_t *new_prev_bpart = NULL;
    JL_GC_PUSH2(&val, &new_prev_bpart);
    if (!b) {
        b = jl_get_module_binding(mod, var, 1);
    }
    jl_binding_partition_t *new_bpart = NULL;
    jl_binding_partition_t *bpart = jl_get_binding_partition(b, new_world);
    while (!new_bpart) {
        enum jl_partition_kind kind = jl_binding_kind(bpart);
        if (jl_bkind_is_some_constant(kind) && !jl_bkind_is_some_implicit(kind)) {
            if (!val) {
                new_bpart = bpart;
                break;
            }
            jl_value_t *old = bpart->restriction;
            JL_GC_PROMISE_ROOTED(old);
            if (val == old || (val && old && jl_egal(val, old))) {
                new_bpart = bpart;
                break;
            }
        } else if (jl_bkind_is_some_explicit_import(kind)) {
            jl_errorf("cannot declare %s.%s constant; it was already declared as an import",
                      jl_symbol_name(mod->name), jl_symbol_name(var));
        } else if (kind == PARTITION_KIND_GLOBAL) {
            jl_errorf("cannot declare %s.%s constant; it was already declared global",
                      jl_symbol_name(mod->name), jl_symbol_name(var));
        }
        if (jl_atomic_load_relaxed(&bpart->min_world) == new_world) {
            bpart->kind = constant_kind | (bpart->kind & PARTITION_MASK_FLAG);
            bpart->restriction = val;
            if (val)
                jl_gc_wb(bpart, val);
            new_bpart = bpart;
        } else {
            new_bpart = jl_replace_binding_locked(b, bpart, val, constant_kind, new_world);
        }
        int need_backdate = new_world && val;
        if (need_backdate) {
            // We will backdate as long as this partition was never explicitly
            // declared const, global, or imported.
            jl_binding_partition_t *prev_bpart = bpart;
            for (;;) {
                enum jl_partition_kind prev_kind = jl_binding_kind(prev_bpart);
                if (jl_bkind_is_some_constant(prev_kind) || prev_kind == PARTITION_KIND_GLOBAL ||
                    (jl_bkind_is_some_import(prev_kind))) {
                    need_backdate = 0;
                    break;
                }
                size_t prev_bpart_min_world = jl_atomic_load_relaxed(&prev_bpart->min_world);
                if (prev_bpart_min_world == 0)
                    break;
                prev_bpart = jl_get_binding_partition(b, prev_bpart_min_world - 1);
            }
        }
        // If backdate is required, replace each existing partition by a new one.
        // We can't use one binding to cover the entire range, because we need to
        // keep the flags partitioned.
        if (need_backdate) {
            jl_binding_partition_t *prev_bpart = bpart;
            jl_binding_partition_t *backdate_bpart = new_binding_partition();
            new_prev_bpart = backdate_bpart;
            while (1) {
                backdate_bpart->kind = (size_t)PARTITION_KIND_BACKDATED_CONST | (prev_bpart->kind & 0xf0);
                backdate_bpart->restriction = val;
                jl_atomic_store_relaxed(&backdate_bpart->min_world,
                    jl_atomic_load_relaxed(&prev_bpart->min_world));
                jl_gc_wb_fresh(backdate_bpart, val);
                jl_atomic_store_relaxed(&backdate_bpart->max_world,
                    jl_atomic_load_relaxed(&prev_bpart->max_world));
                prev_bpart = jl_atomic_load_relaxed(&prev_bpart->next);
                if (!prev_bpart)
                    break;
                jl_binding_partition_t *next_prev_bpart = new_binding_partition();
                jl_atomic_store_relaxed(&backdate_bpart->next, next_prev_bpart);
                jl_gc_wb(backdate_bpart, next_prev_bpart);
                backdate_bpart = next_prev_bpart;
            }
            jl_atomic_store_release(&new_bpart->next, new_prev_bpart);
            jl_gc_wb(new_bpart, new_prev_bpart);
        }
    }
    JL_GC_POP();
    return new_bpart;
}

JL_DLLEXPORT jl_module_t *jl_new_module(jl_sym_t *name, jl_module_t *parent)
{
    return jl_new_module_(name, parent, 1, 1);
}

uint32_t jl_module_next_counter(jl_module_t *m)
{
    return jl_atomic_fetch_add_relaxed(&m->counter, 1);
}

JL_DLLEXPORT jl_value_t *jl_f_new_module(jl_sym_t *name, uint8_t std_imports, uint8_t default_names)
{
    // TODO: should we prohibit this during incremental compilation?
    // TODO: the parent module is a lie
    jl_module_t *m = jl_new_module_(name, jl_main_module, default_names, default_names);
    JL_GC_PUSH1(&m);
    if (std_imports)
        jl_add_standard_imports(m);
    JL_GC_POP();
    // TODO: should we somehow try to gc-root this correctly?
    return (jl_value_t*)m;
}

JL_DLLEXPORT void jl_set_module_nospecialize(jl_module_t *self, int on)
{
    self->nospecialize = (on ? -1 : 0);
}

JL_DLLEXPORT void jl_set_module_optlevel(jl_module_t *self, int lvl)
{
    self->optlevel = lvl;
}

JL_DLLEXPORT int jl_get_module_optlevel(jl_module_t *m)
{
    int lvl = m->optlevel;
    while (lvl == -1 && m->parent != m && m != jl_base_module) {
        m = m->parent;
        lvl = m->optlevel;
    }
    return lvl;
}

JL_DLLEXPORT void jl_set_module_compile(jl_module_t *self, int value)
{
    self->compile = value;
}

JL_DLLEXPORT int jl_get_module_compile(jl_module_t *m)
{
    int value = m->compile;
    while (value == -1 && m->parent != m && m != jl_base_module) {
        m = m->parent;
        value = m->compile;
    }
    return value;
}

JL_DLLEXPORT void jl_set_module_infer(jl_module_t *self, int value)
{
    self->infer = value;
    // no reason to specialize if inference is off
    if (!value)
        jl_set_module_nospecialize(self, 1);
}

JL_DLLEXPORT int jl_get_module_infer(jl_module_t *m)
{
    int value = m->infer;
    while (value == -1 && m->parent != m && m != jl_base_module) {
        m = m->parent;
        value = m->infer;
    }
    return value;
}

JL_DLLEXPORT void jl_set_module_max_methods(jl_module_t *self, int value)
{
    self->max_methods = value;
}

JL_DLLEXPORT int jl_get_module_max_methods(jl_module_t *m)
{
    int value = m->max_methods;
    while (value == -1 && m->parent != m && m != jl_base_module) {
        m = m->parent;
        value = m->max_methods;
    }
    return value;
}

JL_DLLEXPORT void jl_set_istopmod(jl_module_t *self, uint8_t isprimary)
{
    self->istopmod = 1;
    if (isprimary) {
        jl_top_module = self;
    }
}

JL_DLLEXPORT uint8_t jl_istopmod(jl_module_t *mod)
{
    return mod->istopmod;
}

static jl_globalref_t *jl_new_globalref(jl_module_t *mod, jl_sym_t *name, jl_binding_t *b)
{
    jl_task_t *ct = jl_current_task;
    jl_globalref_t *g = (jl_globalref_t*)jl_gc_alloc(ct->ptls, sizeof(jl_globalref_t), jl_globalref_type);
    g->mod = mod;
    jl_gc_wb_fresh(g, g->mod);
    g->name = name;
    jl_gc_wb_fresh(g, g->name);
    g->binding = b;
    jl_gc_wb_fresh(g, g->binding);
    return g;
}

static jl_binding_t *new_binding(jl_module_t *mod, jl_sym_t *name)
{
    jl_task_t *ct = jl_current_task;
    assert(jl_is_module(mod) && jl_is_symbol(name));
    jl_binding_t *b = (jl_binding_t*)jl_gc_alloc(ct->ptls, sizeof(jl_binding_t), jl_binding_type);
    jl_atomic_store_relaxed(&b->value, NULL);
    jl_atomic_store_relaxed(&b->partitions, NULL);
    b->globalref = NULL;
    b->backedges = NULL;
    jl_atomic_store_relaxed(&b->flags, 0);
    JL_GC_PUSH1(&b);
    b->globalref = jl_new_globalref(mod, name, b);
    jl_gc_wb(b, b->globalref);
    JL_GC_POP();
    return b;
}

extern jl_mutex_t jl_modules_mutex;

static int is_module_open(jl_module_t *m)
{
    JL_LOCK(&jl_modules_mutex);
    int open = ptrhash_has(&jl_current_modules, (void*)m);
    if (!open && jl_module_init_order != NULL) {
        size_t i, l = jl_array_len(jl_module_init_order);
        for (i = 0; i < l; i++) {
            if (m == (jl_module_t*)jl_array_ptr_ref(jl_module_init_order, i)) {
                open = 1;
                break;
            }
        }
    }
    JL_UNLOCK(&jl_modules_mutex);
    return open;
}

extern void check_safe_newbinding(jl_module_t *m, jl_sym_t *var)
{
    if (jl_current_task->ptls->in_pure_callback)
        jl_errorf("new strong globals cannot be created in a generated function. Declare them outside using `global x::Any`.");
    if (jl_options.incremental && jl_generating_output() && !is_module_open(m)) {
        jl_errorf("Creating a new global in closed module `%s` (`%s`) breaks incremental compilation "
                    "because the side effects will not be permanent.",
                    jl_symbol_name(m->name), jl_symbol_name(var));
    }
}

static jl_module_t *jl_binding_dbgmodule(jl_binding_t *b) JL_GLOBALLY_ROOTED;

// Checks that the binding in general is currently writable, but does not perform any checks on the
// value to be written into the binding.
JL_DLLEXPORT void jl_check_binding_currently_writable(jl_binding_t *b, jl_module_t *m, jl_sym_t *s)
{
    jl_binding_partition_t *bpart = jl_get_binding_partition(b, jl_current_task->world_age);
    if (jl_options.depwarn && (bpart->kind & PARTITION_FLAG_DEPWARN)) {
        jl_binding_deprecation_warning(b);
    }
    enum jl_partition_kind kind = jl_binding_kind(bpart);
    if (kind != PARTITION_KIND_GLOBAL && kind != PARTITION_KIND_DECLARED) {
        if (jl_bkind_is_some_guard(kind)) {
            jl_errorf("Global %s.%s does not exist and cannot be assigned.\n"
                        "Note: Julia 1.9 and 1.10 inadvertently omitted this error check (#56933).\n"
                        "Hint: Declare it using `global %s` inside `%s` before attempting assignment.",
                        jl_symbol_name(m->name), jl_symbol_name(s),
                        jl_symbol_name(s), jl_symbol_name(m->name));
        }
        else if (jl_bkind_is_some_constant(kind) && kind != PARTITION_KIND_IMPLICIT_CONST) {
            jl_errorf("invalid assignment to constant %s.%s. This redefinition may be permitted using the `const` keyword.",
                        jl_symbol_name(m->name), jl_symbol_name(s));
        }
        else {
            jl_module_t *from = jl_binding_dbgmodule(b);
            if (from == m || !from)
                jl_errorf("cannot assign a value to imported variable %s.%s",
                          jl_symbol_name(m->name), jl_symbol_name(s));
            else
                jl_errorf("cannot assign a value to imported variable %s.%s from module %s",
                          jl_symbol_name(from->name), jl_symbol_name(s), jl_symbol_name(m->name));
        }
    }
}

JL_DLLEXPORT jl_binding_t *jl_get_binding_wr(jl_module_t *m JL_PROPAGATES_ROOT, jl_sym_t *var)
{
    jl_binding_t *b = jl_get_module_binding(m, var, 1);
    jl_check_binding_currently_writable(b, m, var);
    return b;
}

// return module of binding
JL_DLLEXPORT jl_module_t *jl_get_module_of_binding(jl_module_t *m, jl_sym_t *var)
{
    jl_binding_t *b = jl_get_module_binding(m, var, 1);
    jl_binding_partition_t *bpart = jl_get_binding_partition(b, jl_current_task->world_age);
    jl_walk_binding_inplace(&b, &bpart, jl_current_task->world_age);
    if (jl_binding_kind(bpart) == PARTITION_KIND_IMPLICIT_CONST) {
        struct implicit_search_resolution resolution = jl_resolve_implicit_import(b, NULL, jl_current_task->world_age, 0);
        if (!resolution.debug_only_ultimate_binding)
            jl_error("Constant binding was imported from multiple modules");
        b = resolution.debug_only_ultimate_binding;
    }
    return b ? b->globalref->mod : m;
}

static NOINLINE void print_backdate_admonition(jl_binding_t *b) JL_NOTSAFEPOINT
{
    jl_safe_printf(
        "WARNING: Detected access to binding `%s.%s` in a world prior to its definition world.\n"
        "  Julia 1.12 has introduced more strict world age semantics for global bindings.\n"
        "  !!! This code may malfunction under Revise.\n"
        "  !!! This code will error in future versions of Julia.\n"
        "Hint: Add an appropriate `invokelatest` around the access to this binding.\n",
        jl_symbol_name(b->globalref->mod->name), jl_symbol_name(b->globalref->name));
}

static inline void check_backdated_binding(jl_binding_t *b, enum jl_partition_kind kind) JL_NOTSAFEPOINT
{
    if (__unlikely(kind == PARTITION_KIND_BACKDATED_CONST) &&
        !(jl_atomic_fetch_or_relaxed(&b->flags, BINDING_FLAG_DID_PRINT_BACKDATE_ADMONITION) & BINDING_FLAG_DID_PRINT_BACKDATE_ADMONITION)) {
        print_backdate_admonition(b);
    }
}

JL_DLLEXPORT jl_value_t *jl_get_binding_value(jl_binding_t *b)
{
    return jl_get_binding_value_in_world(b, jl_current_task->world_age);
}

JL_DLLEXPORT jl_value_t *jl_get_binding_value_in_world(jl_binding_t *b, size_t world)
{
    jl_binding_partition_t *bpart = jl_get_binding_partition(b, world);
    jl_walk_binding_inplace(&b, &bpart, world);
    enum jl_partition_kind kind = jl_binding_kind(bpart);
    if (jl_bkind_is_some_guard(kind))
        return NULL;
    if (jl_bkind_is_some_constant(kind)) {
        check_backdated_binding(b, kind);
        return bpart->restriction;
    }
    assert(!jl_bkind_is_some_import(kind));
    return jl_atomic_load_relaxed(&b->value);
}

JL_DLLEXPORT jl_value_t *jl_get_binding_value_depwarn(jl_binding_t *b)
{
    jl_binding_partition_t *bpart = jl_get_binding_partition(b, jl_current_task->world_age);
    if (jl_options.depwarn) {
        int needs_depwarn = 0;
        jl_walk_binding_inplace_depwarn(&b, &bpart, jl_current_task->world_age, &needs_depwarn);
        if (needs_depwarn)
            jl_binding_deprecation_warning(b);
    } else {
        jl_walk_binding_inplace(&b, &bpart, jl_current_task->world_age);
    }
    enum jl_partition_kind kind = jl_binding_kind(bpart);
    if (jl_bkind_is_some_guard(kind))
        return NULL;
    if (jl_bkind_is_some_constant(kind)) {
        check_backdated_binding(b, kind);
        return bpart->restriction;
    }
    assert(!jl_bkind_is_some_import(kind));
    return jl_atomic_load_relaxed(&b->value);
}


JL_DLLEXPORT jl_value_t *jl_get_binding_value_seqcst(jl_binding_t *b)
{
    jl_binding_partition_t *bpart = jl_get_binding_partition(b, jl_current_task->world_age);
    jl_walk_binding_inplace(&b, &bpart, jl_current_task->world_age);
    enum jl_partition_kind kind = jl_binding_kind(bpart);
    if (jl_bkind_is_some_guard(kind))
        return NULL;
    if (jl_bkind_is_some_constant(kind)) {
        check_backdated_binding(b, kind);
        return bpart->restriction;
    }
    assert(!jl_bkind_is_some_import(kind));
    return jl_atomic_load(&b->value);
}

JL_DLLEXPORT jl_value_t *jl_get_binding_value_if_const(jl_binding_t *b)
{
    jl_binding_partition_t *bpart = jl_get_binding_partition(b, jl_current_task->world_age);
    jl_walk_binding_inplace(&b, &bpart, jl_current_task->world_age);
    enum jl_partition_kind kind = jl_binding_kind(bpart);
    if (jl_bkind_is_some_guard(kind))
        return NULL;
    if (!jl_bkind_is_some_constant(kind))
        return NULL;
    check_backdated_binding(b, kind);
    return bpart->restriction;
}

JL_DLLEXPORT jl_value_t *jl_get_binding_value_if_latest_resolved_and_const_debug_only(jl_binding_t *b)
{
    // Unlike jl_get_binding_value_if_const this doesn't try to allocate new binding partitions if they
    // don't already exist, making this JL_NOTSAFEPOINT. However, as a result, this may fail to return
    // a value - even if one does exist. It should only be used for reflection/debugging when the integrity
    // of the runtime is not guaranteed.
    if (!b)
        return NULL;
    jl_binding_partition_t *bpart = jl_atomic_load_relaxed(&b->partitions);
    if (!bpart)
        return NULL;
    size_t max_world = jl_atomic_load_relaxed(&bpart->max_world);
    if (jl_atomic_load_relaxed(&bpart->min_world) > jl_current_task->world_age || jl_current_task->world_age > max_world)
        return NULL;
    enum jl_partition_kind kind = jl_binding_kind(bpart);
    if (jl_bkind_is_some_guard(kind))
        return NULL;
    if (!jl_bkind_is_some_constant(kind))
        return NULL;
    check_backdated_binding(b, kind);
    return bpart->restriction;
}

JL_DLLEXPORT jl_value_t *jl_get_binding_value_if_resolved_debug_only(jl_binding_t *b)
{
    // See note above. Use for debug/reflection purposes only.
    if (!b)
        return NULL;
    jl_binding_partition_t *bpart = jl_atomic_load_relaxed(&b->partitions);
    if (!bpart)
        return NULL;
    size_t max_world = jl_atomic_load_relaxed(&bpart->max_world);
    if (jl_atomic_load_relaxed(&bpart->min_world) > jl_current_task->world_age || jl_current_task->world_age > max_world)
        return NULL;
    enum jl_partition_kind kind = jl_binding_kind(bpart);
    if (jl_bkind_is_some_guard(kind))
        return NULL;
    if (jl_bkind_is_some_import(kind))
        return NULL;
    if (jl_bkind_is_some_constant(kind)) {
        check_backdated_binding(b, kind);
        return bpart->restriction;
    }
    return jl_atomic_load_relaxed(&b->value);
}

JL_DLLEXPORT jl_value_t *jl_bpart_get_restriction_value(jl_binding_partition_t *bpart)
{
    jl_value_t *v = bpart->restriction;
    if (!v)
        jl_throw(jl_undefref_exception);
    return v;
}

// for error message printing: look up the module that exported a binding to m as var
// this might not be the same as the owner of the binding, since the binding itself may itself have been imported from elsewhere
static jl_module_t *jl_binding_dbgmodule(jl_binding_t *b)
{
    jl_binding_partition_t *bpart = jl_get_binding_partition(b, jl_current_task->world_age);
    enum jl_partition_kind kind = jl_binding_kind(bpart);
    if (jl_bkind_is_some_explicit_import(kind) || kind == PARTITION_KIND_IMPLICIT_GLOBAL) {
        return ((jl_binding_t*)bpart->restriction)->globalref->mod;
    }
    if (kind == PARTITION_KIND_IMPLICIT_CONST) {
        struct implicit_search_resolution resolution = jl_resolve_implicit_import(b, NULL, jl_current_task->world_age, 1);
        return resolution.debug_only_import_from;
    }
    return b->globalref->mod;
}

// Look at the given binding and decide whether to add a new method to an existing generic function
// or ask for the creation of a new generic function (NULL return), checking various error conditions
// along the way.
JL_DLLEXPORT jl_value_t *jl_get_existing_strong_gf(jl_binding_t *b, size_t new_world)
{
    jl_binding_partition_t *bpart = jl_get_binding_partition(b, new_world);
    enum jl_partition_kind kind = jl_binding_kind(bpart);
    if (jl_bkind_is_some_constant(kind) && kind != PARTITION_KIND_IMPLICIT_CONST)
        return bpart->restriction;
    if (jl_bkind_is_some_guard(kind) || kind == PARTITION_KIND_DECLARED) {
        check_safe_newbinding(b->globalref->mod, b->globalref->name);
        return NULL;
    }
    if (!jl_bkind_is_some_import(kind)) {
        jl_errorf("cannot define function %s; it already has a value", jl_symbol_name(b->globalref->name));
    }
    jl_binding_t *ownerb = b;
    jl_walk_binding_inplace(&ownerb, &bpart, new_world);
    jl_value_t *f = NULL;
    if (jl_bkind_is_some_constant(jl_binding_kind(bpart)))
        f = bpart->restriction;
    if (f == NULL) {
        if (jl_bkind_is_some_implicit(kind)) {
            check_safe_newbinding(b->globalref->mod, b->globalref->name);
            return NULL;
        }
        jl_module_t *from = jl_binding_dbgmodule(b);\
        assert(from); // Can only be NULL if implicit, which we excluded above
        jl_errorf("invalid method definition in %s: exported function %s.%s does not exist",
                    jl_module_debug_name(b->globalref->mod), jl_module_debug_name(from), jl_symbol_name(b->globalref->name));
    }
    int istype = f && jl_is_type(f);
    if (!istype) {
        if (jl_bkind_is_some_implicit(kind)) {
            check_safe_newbinding(b->globalref->mod, b->globalref->name);
            return NULL;
        }
        else if (kind != PARTITION_KIND_IMPORTED) {
            // TODO: we might want to require explicitly importing types to add constructors
            //       or we might want to drop this error entirely
            jl_module_t *from = jl_binding_dbgmodule(b);
            assert(from); // Can only be NULL if implicit, which we excluded above
            jl_errorf("invalid method definition in %s: function %s.%s must be explicitly imported to be extended",
                        jl_module_debug_name(b->globalref->mod), jl_module_debug_name(from), jl_symbol_name(b->globalref->name));
        }
    }
    else if (kind != PARTITION_KIND_IMPORTED) {
        int should_error = strcmp(jl_symbol_name(b->globalref->name), "=>") == 0;
        jl_module_t *from = jl_binding_dbgmodule(b);
        if (should_error) {
            jl_errorf("invalid method definition in %s: function %s.%s must be explicitly imported to be extended",
                        jl_module_debug_name(b->globalref->mod), from ? jl_module_debug_name(from) : "<multiple modules>", jl_symbol_name(b->globalref->name));
        }
        else if (!(jl_atomic_fetch_or_relaxed(&b->flags, BINDING_FLAG_DID_PRINT_IMPLICIT_IMPORT_ADMONITION) &
                                              BINDING_FLAG_DID_PRINT_IMPLICIT_IMPORT_ADMONITION)) {
            jl_printf(JL_STDERR, "WARNING: Constructor for type \"%s\" was extended in `%s` without explicit qualification or import.\n"
                                 "  NOTE: Assumed \"%s\" refers to `%s.%s`. This behavior is deprecated and may differ in future versions.\n"
                                 "  NOTE: This behavior may have differed in Julia versions prior to 1.12.\n"
                                 "  Hint: If you intended to create a new generic function of the same name, use `function %s end`.\n"
                                 "  Hint: To silence the warning, qualify `%s` as `%s.%s` in the method signature or explicitly `import %s: %s`.\n",
                jl_symbol_name(b->globalref->name), jl_module_debug_name(b->globalref->mod),
                jl_symbol_name(b->globalref->name), jl_module_debug_name(from), jl_symbol_name(b->globalref->name),
                jl_symbol_name(b->globalref->name), jl_symbol_name(b->globalref->name), jl_module_debug_name(from), jl_symbol_name(b->globalref->name),
                jl_module_debug_name(from), jl_symbol_name(b->globalref->name));
        }
    }
    return f;
}

static void jl_binding_dep_message(jl_binding_t *b);

// get type of binding m.var, without resolving the binding
JL_DLLEXPORT jl_value_t *jl_get_binding_type(jl_module_t *m, jl_sym_t *var)
{
    jl_binding_t *b = jl_get_module_binding(m, var, 0);
    jl_binding_partition_t *bpart = jl_get_binding_partition(b, jl_current_task->world_age);
    if (b == NULL)
        return jl_nothing;
    jl_walk_binding_inplace(&b, &bpart, jl_current_task->world_age);
    enum jl_partition_kind kind = jl_binding_kind(bpart);
    if (jl_bkind_is_some_guard(kind) || kind == PARTITION_KIND_DECLARED)
        return jl_nothing;
    if (jl_bkind_is_some_constant(kind)) {
        // TODO: We would like to return the type of the constant, but
        // currently code relies on this returning any to bypass conversion
        // before an attempted assignment to a constant.
        // return bpart->restriction;
        return (jl_value_t*)jl_any_type;
    }
    return bpart->restriction;
}

JL_DLLEXPORT jl_binding_t *jl_get_binding(jl_module_t *m, jl_sym_t *var)
{
    return jl_get_module_binding(m, var, 1);
}

JL_DLLEXPORT jl_value_t *jl_module_globalref(jl_module_t *m, jl_sym_t *var)
{
    jl_binding_t *b = jl_get_module_binding(m, var, 1);
    jl_globalref_t *globalref = b->globalref;
    assert(globalref != NULL);
    return (jl_value_t*)globalref;
}

// does module m explicitly import s?
JL_DLLEXPORT int jl_is_imported(jl_module_t *m, jl_sym_t *var)
{
    jl_binding_t *b = jl_get_module_binding(m, var, 0);
    jl_binding_partition_t *bpart = jl_get_binding_partition(b, jl_current_task->world_age);
    return b && jl_binding_kind(bpart) == PARTITION_KIND_IMPORTED;
}

extern const char *jl_filename;
extern int jl_lineno;

static char const dep_message_prefix[] = "_dep_message_";

static void jl_binding_dep_message(jl_binding_t *b)
{
    jl_module_t *m = b->globalref->mod;
    jl_sym_t *name = b->globalref->name;
    size_t prefix_len = strlen(dep_message_prefix);
    size_t name_len = strlen(jl_symbol_name(name));
    char *dep_binding_name = (char*)alloca(prefix_len+name_len+1);
    memcpy(dep_binding_name, dep_message_prefix, prefix_len);
    memcpy(dep_binding_name + prefix_len, jl_symbol_name(name), name_len);
    dep_binding_name[prefix_len+name_len] = '\0';
    jl_binding_t *dep_message_binding = jl_get_binding(m, jl_symbol(dep_binding_name));
    jl_value_t *dep_message = NULL;
    if (dep_message_binding != NULL)
        dep_message = jl_get_binding_value(dep_message_binding);
    JL_GC_PUSH1(&dep_message);
    if (dep_message != NULL) {
        if (jl_is_string(dep_message)) {
            jl_uv_puts(JL_STDERR, jl_string_data(dep_message), jl_string_len(dep_message));
        }
        else {
            jl_static_show(JL_STDERR, dep_message);
        }
    }
    else {
        jl_value_t *v = jl_get_binding_value(b);
        dep_message = v; // use as gc-root
        if (v) {
            if (jl_is_type(v) || jl_is_module(v)) {
                jl_printf(JL_STDERR, ", use ");
                jl_static_show(JL_STDERR, v);
                jl_printf(JL_STDERR, " instead.");
            }
            else {
                jl_methtable_t *mt = jl_gf_mtable(v);
                if (mt != NULL) {
                    jl_printf(JL_STDERR, ", use ");
                    if (mt->module != jl_core_module) {
                        jl_static_show(JL_STDERR, (jl_value_t*)mt->module);
                        jl_printf(JL_STDERR, ".");
                    }
                    jl_printf(JL_STDERR, "%s", jl_symbol_name(mt->name));
                    jl_printf(JL_STDERR, " instead.");
                }
            }
        }
    }
    jl_printf(JL_STDERR, "\n");
    JL_GC_POP();
}

JL_DLLEXPORT void check_safe_import_from(jl_module_t *m)
{
    if (jl_options.incremental && jl_generating_output() && m == jl_main_module) {
        jl_errorf("Any `import` or `using` from `Main` is prohibited during incremental compilation.");
    }
}

static int eq_bindings(jl_binding_partition_t *owner, jl_binding_t *alias, size_t world)
{
    jl_binding_t *ownerb = NULL;
    jl_binding_partition_t *alias_bpart = jl_get_binding_partition(alias, world);
    if (owner == alias_bpart)
        return 1;
    jl_walk_binding_inplace(&ownerb, &owner, world);
    jl_walk_binding_inplace(&alias, &alias_bpart, world);
    if (jl_bkind_is_some_constant(jl_binding_kind(owner)) &&
        jl_bkind_is_some_constant(jl_binding_kind(alias_bpart)) &&
        owner->restriction &&
        alias_bpart->restriction == owner->restriction)
        return 1;
    return owner == alias_bpart;
}

// NOTE: we use explici since explicit is a C++ keyword
static void module_import_(jl_task_t *ct, jl_module_t *to, jl_module_t *from, jl_sym_t *asname, jl_sym_t *s, int explici)
{
    check_safe_import_from(from);
    jl_binding_t *b = jl_get_binding(from, s);
    jl_binding_partition_t *bpart = jl_get_binding_partition(b, jl_current_task->world_age);
    if (bpart->kind & PARTITION_FLAG_DEPRECATED) {
        if (jl_get_binding_value(b) == jl_nothing) {
            // silently skip importing deprecated values assigned to nothing (to allow later mutation)
            return;
        }
        else if (to != jl_main_module && to != jl_base_module &&
                    jl_options.depwarn != JL_OPTIONS_DEPWARN_OFF) {
            /* with #22763, external packages wanting to replace
                deprecated Base bindings should simply export the new
                binding */
            jl_printf(JL_STDERR,
                        "WARNING: importing deprecated binding %s.%s into %s%s%s.\n",
                        jl_symbol_name(from->name), jl_symbol_name(s),
                        jl_symbol_name(to->name),
                        asname == s ? "" : " as ",
                        asname == s ? "" : jl_symbol_name(asname));
            jl_binding_dep_message(b);
        }
    }

    jl_binding_t *ownerb = b;
    jl_binding_partition_t *ownerbpart = bpart;
    jl_walk_binding_inplace(&ownerb, &ownerbpart, ct->world_age);

    if (jl_bkind_is_some_guard(jl_binding_kind(ownerbpart))) {
        jl_printf(JL_STDERR,
                  "WARNING: Imported binding %s.%s was undeclared at import time during import to %s.\n",
                  jl_symbol_name(from->name), jl_symbol_name(s),
                  jl_symbol_name(to->name));
    }

    jl_binding_t *bto = jl_get_module_binding(to, asname, 1);
    if (bto == b) {
        // importing a binding on top of itself. harmless.
        return;
    }
    JL_LOCK(&world_counter_lock);
    size_t new_world = jl_atomic_load_acquire(&jl_world_counter)+1;
    jl_binding_partition_t *btopart = jl_get_binding_partition(bto, new_world);
    enum jl_partition_kind btokind = jl_binding_kind(btopart);
    if (jl_bkind_is_some_implicit(btokind)) {
        jl_binding_partition_t *new_bpart = jl_replace_binding_locked(bto, btopart, (jl_value_t*)b, (explici != 0) ? PARTITION_KIND_IMPORTED : PARTITION_KIND_EXPLICIT, new_world);
        if (jl_atomic_load_relaxed(&new_bpart->max_world) == ~(size_t)0)
            jl_add_binding_backedge(b, (jl_value_t*)bto);
        jl_atomic_store_release(&jl_world_counter, new_world);
    }
    else {
        if (eq_bindings(bpart, bto, new_world)) {
            // already imported - potentially upgrade _EXPLICIT to _IMPORTED
            if (btokind == PARTITION_KIND_EXPLICIT && explici != 0) {
                jl_replace_binding_locked(bto, btopart, (jl_value_t*)b, PARTITION_KIND_IMPORTED, new_world);
                jl_atomic_store_release(&jl_world_counter, new_world);
            }
        }
        else if (jl_bkind_is_some_import(btokind)) {
            // already imported from somewhere else
            jl_printf(JL_STDERR,
                        "WARNING: ignoring conflicting import of %s.%s into %s\n",
                        jl_symbol_name(from->name), jl_symbol_name(s),
                        jl_symbol_name(to->name));
        }
        else {
            // conflict with name owned by destination module
            jl_printf(JL_STDERR,
                        "WARNING: import of %s.%s into %s conflicts with an existing identifier; ignored.\n",
                        jl_symbol_name(from->name), jl_symbol_name(s),
                        jl_symbol_name(to->name));
        }
    }
    JL_UNLOCK(&world_counter_lock);
}

JL_DLLEXPORT void jl_module_import(jl_task_t *ct, jl_module_t *to, jl_module_t *from, jl_sym_t *s)
{
    module_import_(ct, to, from, s, s, 1);
}

JL_DLLEXPORT void jl_module_import_as(jl_task_t *ct, jl_module_t *to, jl_module_t *from, jl_sym_t *s, jl_sym_t *asname)
{
    module_import_(ct, to, from, asname, s, 1);
}

JL_DLLEXPORT void jl_module_use(jl_task_t *ct, jl_module_t *to, jl_module_t *from, jl_sym_t *s)
{
    module_import_(ct, to, from, s, s, 0);
}

JL_DLLEXPORT void jl_module_use_as(jl_task_t *ct, jl_module_t *to, jl_module_t *from, jl_sym_t *s, jl_sym_t *asname)
{
    module_import_(ct, to, from, asname, s, 0);
}

void jl_add_usings_backedge(jl_module_t *from, jl_module_t *to)
{
    JL_LOCK(&from->lock);
    if (from->usings_backedges == jl_nothing) {
        from->usings_backedges = (jl_value_t*)jl_alloc_vec_any(0);
        jl_gc_wb(from, from->usings_backedges);
    }
    jl_array_ptr_1d_push((jl_array_t*)from->usings_backedges, (jl_value_t*)to);
    JL_UNLOCK(&from->lock);
}

void jl_module_initial_using(jl_module_t *to, jl_module_t *from)
{
    struct _jl_module_using new_item = {
        .mod = from,
        .min_world = 0,
        .max_world = ~(size_t)0
    };
    arraylist_grow(&to->usings, sizeof(struct _jl_module_using)/sizeof(void*));
    memcpy(&to->usings.items[to->usings.len-3], &new_item, sizeof(struct _jl_module_using));
    jl_gc_wb(to, from);
    jl_add_usings_backedge(from, to);
}

JL_DLLEXPORT void jl_module_using(jl_module_t *to, jl_module_t *from)
{
    if (to == from)
        return;
    check_safe_import_from(from);
    JL_LOCK(&world_counter_lock);
    JL_LOCK(&to->lock);
    for (size_t i = 0; i < module_usings_length(to); i++) {
        if (from == module_usings_getmod(to, i)) {
            JL_UNLOCK(&to->lock);
            JL_UNLOCK(&world_counter_lock);
            return;
        }
    }

    size_t new_world = jl_atomic_load_acquire(&jl_world_counter)+1;
    struct _jl_module_using new_item = {
        .mod = from,
        .min_world = new_world,
        .max_world = ~(size_t)0
    };
    arraylist_grow(&to->usings, sizeof(struct _jl_module_using)/sizeof(void*));
    memcpy(&to->usings.items[to->usings.len-3], &new_item, sizeof(struct _jl_module_using));
    jl_gc_wb(to, from);

    JL_UNLOCK(&to->lock);

    // Go through all exported bindings. If we have a binding for this in the
    // importing module and it is some import or guard, we need to recompute
    // it.
    jl_svec_t *table = jl_atomic_load_relaxed(&from->bindings);
    for (size_t i = 0; i < jl_svec_len(table); i++) {
        jl_binding_t *b = (jl_binding_t*)jl_svecref(table, i);
        if ((void*)b == jl_nothing)
            break;
        jl_binding_partition_t *frombpart = jl_get_binding_partition(b, new_world);
        if (frombpart->kind & PARTITION_FLAG_EXPORTED) {
            jl_sym_t *var = b->globalref->name;
            jl_binding_t *tob = jl_get_module_binding(to, var, 0);
            if (tob) {
                jl_binding_partition_t *tobpart = jl_atomic_load_relaxed(&tob->partitions);
                if (tobpart) {
                    enum jl_partition_kind kind = jl_binding_kind(tobpart);
                    if (jl_bkind_is_some_implicit(kind)) {
                        jl_replace_binding_locked(tob, tobpart, NULL, PARTITION_FAKE_KIND_IMPLICIT_RECOMPUTE, new_world);
                    }
                }
            }
        }
        table = jl_atomic_load_relaxed(&from->bindings);
    }

    jl_add_usings_backedge(from, to);

    jl_atomic_store_release(&jl_world_counter, new_world);
    JL_UNLOCK(&world_counter_lock);
}

JL_DLLEXPORT jl_value_t *jl_get_module_usings_backedges(jl_module_t *m)
{
    // We assume the caller holds the world_counter_lock, which is the only place we set this
    // TODO: We may want to make this more precise with the module lock
    return m->usings_backedges;
}

JL_DLLEXPORT size_t jl_module_scanned_methods_length(jl_module_t *m)
{
    JL_LOCK(&m->lock);
    size_t len = 0;
    if (m->scanned_methods != jl_nothing)
        len = jl_array_len(m->scanned_methods);
    JL_UNLOCK(&m->lock);
    return len;
}

JL_DLLEXPORT jl_value_t *jl_module_scanned_methods_getindex(jl_module_t *m, size_t i)
{
    JL_LOCK(&m->lock);
    assert(m->scanned_methods != jl_nothing);
    jl_value_t *ret = jl_array_ptr_ref(m->scanned_methods, i-1);
    JL_UNLOCK(&m->lock);
    return ret;
}

JL_DLLEXPORT jl_value_t *jl_get_module_binding_or_nothing(jl_module_t *m, jl_sym_t *s)
{
    jl_binding_t *b = jl_get_module_binding(m, s, 0);
    if (!b)
        return jl_nothing;
    return (jl_value_t*)b;
}

int jl_module_public_(jl_module_t *from, jl_sym_t *s, int exported, size_t new_world)
{
    // caller must hold world_counter_lock
    jl_binding_t *b = jl_get_module_binding(from, s, 1);
    jl_binding_partition_t *bpart = jl_get_binding_partition(b, new_world);
    int was_exported = (bpart->kind & PARTITION_FLAG_EXPORTED) != 0;
    if (jl_atomic_load_relaxed(&b->flags) & BINDING_FLAG_PUBLICP) {
        // check for conflicting declarations
        if (was_exported && !exported)
            jl_errorf("cannot declare %s.%s public; it is already declared exported",
                      jl_symbol_name(from->name), jl_symbol_name(s));
        if (!was_exported && exported)
            jl_errorf("cannot declare %s.%s exported; it is already declared public",
                      jl_symbol_name(from->name), jl_symbol_name(s));
    }
    jl_atomic_fetch_or_relaxed(&b->flags, BINDING_FLAG_PUBLICP);
    if (was_exported != exported) {
        jl_replace_binding_locked2(b, bpart, bpart->restriction, bpart->kind | PARTITION_FLAG_EXPORTED, new_world);
        return 1;
    }
    return 0;
}

JL_DLLEXPORT int jl_boundp(jl_module_t *m, jl_sym_t *var, int allow_import) // unlike most queries here, this is currently seq_cst
{
    jl_binding_t *b = jl_get_module_binding(m, var, allow_import);
    if (!b)
        return 0;
    jl_binding_partition_t *bpart = jl_get_binding_partition(b, jl_current_task->world_age);
    if (!bpart)
        return 0;
    if (!allow_import) {
        if (!bpart || jl_bkind_is_some_import(jl_binding_kind(bpart)))
            return 0;
    } else {
        jl_walk_binding_inplace(&b, &bpart, jl_current_task->world_age);
    }
    if (jl_bkind_is_some_guard(jl_binding_kind(bpart)))
        return 0;
    if (jl_bkind_is_defined_constant(jl_binding_kind(bpart))) {
        // N.B.: No backdated check for isdefined
        return 1;
    }
    return jl_atomic_load(&b->value) != NULL;
}

JL_DLLEXPORT int jl_module_exports_p(jl_module_t *m, jl_sym_t *var)
{
    jl_binding_t *b = jl_get_module_binding(m, var, 0);
    jl_binding_partition_t *bpart = jl_get_binding_partition(b, jl_current_task->world_age);
    return b && (bpart->kind & PARTITION_FLAG_EXPORTED);
}

JL_DLLEXPORT int jl_module_public_p(jl_module_t *m, jl_sym_t *var)
{
    jl_binding_t *b = jl_get_module_binding(m, var, 0);
    return b && (jl_atomic_load_relaxed(&b->flags) & BINDING_FLAG_PUBLICP);
}

uint_t bindingkey_hash(size_t idx, jl_value_t *data)
{
    jl_binding_t *b = (jl_binding_t*)jl_svecref(data, idx); // This must always happen inside the lock
    jl_sym_t *var = b->globalref->name;
    return var->hash;
}

static int bindingkey_eq(size_t idx, const void *var, jl_value_t *data, uint_t hv)
{
    if (idx >= jl_svec_len(data))
        return 0; // We got a OOB access, probably due to a data race
    jl_binding_t *b = (jl_binding_t*)jl_svecref(data, idx);
    jl_sym_t *name = b->globalref->name;
    return var == name;
}

JL_DLLEXPORT jl_binding_t *jl_get_module_binding(jl_module_t *m, jl_sym_t *var, int alloc)
{
    uint_t hv = var->hash;
    for (int locked = 0; ; locked++) {
        jl_genericmemory_t *bindingkeyset = jl_atomic_load_acquire(&m->bindingkeyset);
        jl_svec_t *bindings = jl_atomic_load_relaxed(&m->bindings);
        ssize_t idx = jl_smallintset_lookup(bindingkeyset, bindingkey_eq, var, (jl_value_t*)bindings, hv, 0); // acquire
        if (idx != -1) {
            jl_binding_t *b = (jl_binding_t*)jl_svecref(bindings, idx); // relaxed
            JL_GC_PROMISE_ROOTED(b);
            if (locked)
                JL_UNLOCK(&m->lock);
            return b;
        }
        if (!alloc) {
            return NULL;
        }
        else if (!locked) {
            JL_LOCK(&m->lock);
        }
        else {
            size_t i, cl = jl_svec_len(bindings);
            for (i = cl; i > 0; i--) {
                jl_value_t *b = jl_svecref(bindings, i - 1);
                if (b != jl_nothing)
                    break;
            }
            if (i == cl) {
                size_t ncl = cl < 8 ? 8 : (cl*3)>>1; // grow 50%
                jl_svec_t *nc = jl_alloc_svec_uninit(ncl);
                if (i > 0)
                    memcpy((char*)jl_svec_data(nc), jl_svec_data(bindings), sizeof(void*) * i);
                for (size_t j = i; j < ncl; j++)
                    jl_svec_data(nc)[j] = jl_nothing;
                jl_atomic_store_release(&m->bindings, nc);
                jl_gc_wb(m, nc);
                bindings = nc;
            }
            jl_binding_t *b = new_binding(m, var);
            assert(jl_svecref(bindings, i) == jl_nothing);
            jl_svecset(bindings, i, b); // relaxed
            jl_smallintset_insert(&m->bindingkeyset, (jl_value_t*)m, bindingkey_hash, i, (jl_value_t*)bindings); // release
            JL_UNLOCK(&m->lock);
            return b;
        }
    }
}


JL_DLLEXPORT jl_value_t *jl_get_globalref_value(jl_globalref_t *gr)
{
    jl_binding_t *b = gr->binding;
    if (!b)
        b = jl_get_module_binding(gr->mod, gr->name, 1);
    return jl_get_binding_value_depwarn(b);
}

JL_DLLEXPORT jl_value_t *jl_get_global(jl_module_t *m, jl_sym_t *var)
{
    jl_binding_t *b = jl_get_module_binding(m, var, 1);
    return jl_get_binding_value_depwarn(b);
}

JL_DLLEXPORT void jl_set_global(jl_module_t *m JL_ROOTING_ARGUMENT, jl_sym_t *var, jl_value_t *val JL_ROOTED_ARGUMENT)
{
    jl_binding_t *bp = jl_get_binding_wr(m, var);
    jl_checked_assignment(bp, m, var, val);
}

JL_DLLEXPORT void jl_set_initial_const(jl_module_t *m JL_ROOTING_ARGUMENT, jl_sym_t *var, jl_value_t *val JL_ROOTED_ARGUMENT, int exported)
{
    // this function is only valid during initialization, so there is no risk of data races her are not too important to use
    int kind = PARTITION_KIND_CONST | (exported ? PARTITION_FLAG_EXPORTED : 0);
    // jl_declare_constant_val3(NULL, m, var, (jl_value_t*)jl_any_type, kind, 0);
    jl_binding_t *bp = jl_get_module_binding(m, var, 1);
    jl_binding_partition_t *bpart = jl_get_binding_partition(bp, 0);
    assert(jl_atomic_load_relaxed(&bpart->min_world) == 0);
    jl_atomic_store_relaxed(&bpart->max_world, ~(size_t)0); // jl_check_new_binding_implicit likely incorrectly truncated it
    if (exported)
        jl_atomic_fetch_or_relaxed(&bp->flags, BINDING_FLAG_PUBLICP);
    bpart->kind = kind | (bpart->kind & PARTITION_MASK_FLAG);
    bpart->restriction = val;
    jl_gc_wb(bpart, val);
}

JL_DLLEXPORT void jl_set_const(jl_module_t *m JL_ROOTING_ARGUMENT, jl_sym_t *var, jl_value_t *val JL_ROOTED_ARGUMENT)
{
    // this function is dangerous and unsound. do not use.
    jl_binding_t *bp = jl_get_module_binding(m, var, 1);
    jl_binding_partition_t *bpart = jl_get_binding_partition(bp, jl_current_task->world_age);
    jl_atomic_store_relaxed(&bpart->min_world, 0);
    jl_atomic_store_release(&bpart->max_world, ~(size_t)0);
    bpart->kind = PARTITION_KIND_CONST | (bpart->kind & PARTITION_MASK_FLAG);
    bpart->restriction = val;
    jl_gc_wb(bpart, val);
}

void jl_invalidate_binding_refs(jl_globalref_t *ref, jl_binding_partition_t *invalidated_bpart, jl_binding_partition_t *new_bpart, size_t new_world)
{
    static jl_value_t *invalidate_code_for_globalref = NULL;
    if (invalidate_code_for_globalref == NULL && jl_base_module != NULL)
        invalidate_code_for_globalref = jl_get_global(jl_base_module, jl_symbol("invalidate_code_for_globalref!"));
    if (!invalidate_code_for_globalref)
        jl_error("Binding invalidation is not permitted during bootstrap.");
    jl_value_t **fargs;
    JL_GC_PUSHARGS(fargs, 5);
    fargs[0] = (jl_function_t*)invalidate_code_for_globalref;
    fargs[1] = (jl_value_t*)ref;
    fargs[2] = (jl_value_t*)invalidated_bpart;
    fargs[3] = (jl_value_t*)new_bpart;
    fargs[4] = jl_box_ulong(new_world);
    jl_apply(fargs, 5);
    JL_GC_POP();
}

JL_DLLEXPORT void jl_add_binding_backedge(jl_binding_t *b, jl_value_t *edge)
{
    if (!b->backedges) {
        b->backedges = jl_alloc_vec_any(0);
        jl_gc_wb(b, b->backedges);
    } else if (jl_array_len(b->backedges) > 0 &&
               jl_array_ptr_ref(b->backedges, jl_array_len(b->backedges)-1) == edge) {
        // Optimization: Deduplicate repeated insertion of the same edge (e.g. during
        // definition of a method that contains many references to the same global)
        return;
    }
    jl_array_ptr_1d_push(b->backedges, edge);
}

// Called for all GlobalRefs found in lowered code. Adds backedges for cross-module
// GlobalRefs.
JL_DLLEXPORT int jl_maybe_add_binding_backedge(jl_binding_t *b, jl_value_t *edge, jl_method_t *for_method)
{
    if (!edge)
        return 0;
    jl_module_t *defining_module = for_method->module;
    // N.B.: The logic for evaluating whether a backedge is required must
    // match the invalidation logic.
    if (b->globalref->mod == defining_module) {
        // No backedge required - invalidation will forward scan
        jl_atomic_fetch_or(&b->flags, BINDING_FLAG_ANY_IMPLICIT_EDGES);
        if (!(jl_atomic_fetch_or(&for_method->did_scan_source, 0x2) & 0x2))
            jl_add_scanned_method(for_method->module, for_method);
        return 1;
    }
    jl_add_binding_backedge(b, (jl_value_t*)edge);
    return 0;
}

JL_DLLEXPORT jl_binding_partition_t *jl_replace_binding_locked(jl_binding_t *b,
    jl_binding_partition_t *old_bpart, jl_value_t *restriction_val, enum jl_partition_kind kind, size_t new_world)
{
    // Copy flags from old bpart
    return jl_replace_binding_locked2(b, old_bpart, restriction_val, (size_t)kind | (size_t)(old_bpart->kind & PARTITION_MASK_FLAG),
        new_world);
}

extern JL_DLLEXPORT _Atomic(size_t) jl_first_image_replacement_world;
JL_DLLEXPORT jl_binding_partition_t *jl_replace_binding_locked2(jl_binding_t *b,
    jl_binding_partition_t *old_bpart, jl_value_t *restriction_val, size_t kind, size_t new_world)
{
    check_safe_newbinding(b->globalref->mod, b->globalref->name);

    // Check if this is a replacing a binding in the system or a package image.
    // Until the first such replacement, we can fast-path validation.
    // For these purposes, we consider the `Main` module to be a non-sysimg module.
    // This is legal, because we special case the `Main` in check_safe_import_from.
    if (jl_object_in_image((jl_value_t*)b) && b->globalref->mod != jl_main_module && jl_atomic_load_relaxed(&jl_first_image_replacement_world) == ~(size_t)0)
        jl_atomic_store_relaxed(&jl_first_image_replacement_world, new_world);

    assert(jl_atomic_load_relaxed(&b->partitions) == old_bpart);
    jl_binding_partition_t *new_bpart = new_binding_partition();
    JL_GC_PUSH1(&new_bpart);
    jl_atomic_store_relaxed(&new_bpart->min_world, new_world);
    if ((kind & PARTITION_MASK_KIND) == PARTITION_FAKE_KIND_IMPLICIT_RECOMPUTE) {
        assert(!restriction_val);
        struct implicit_search_resolution resolution = jl_resolve_implicit_import(b, NULL, new_world, 0);
        new_bpart->kind = resolution.ultimate_kind | (kind & PARTITION_MASK_FLAG);
        new_bpart->restriction = resolution.binding_or_const;
        assert(resolution.min_world <= new_world && resolution.max_world == ~(size_t)0);
        if (new_bpart->kind == old_bpart->kind && new_bpart->restriction == old_bpart->restriction) {
            JL_GC_POP();
            return old_bpart;
        }
    }
    else {
        new_bpart->kind = kind;
        new_bpart->restriction = restriction_val;
        jl_gc_wb_fresh(new_bpart, restriction_val);
    }
    jl_atomic_store_release(&old_bpart->max_world, new_world-1);
    jl_atomic_store_relaxed(&new_bpart->next, old_bpart);
    jl_gc_wb_fresh(new_bpart, old_bpart);

    if (((old_bpart->kind & PARTITION_FLAG_EXPORTED) || (kind & PARTITION_FLAG_EXPORTED)) && jl_require_world != ~(size_t)0) {
        jl_atomic_store_release(&b->globalref->mod->export_set_changed_since_require_world, 1);
    }

    jl_atomic_store_release(&b->partitions, new_bpart);
    jl_gc_wb(b, new_bpart);
    JL_GC_POP();

    if (jl_typeinf_world != 1) {
        jl_task_t *ct = jl_current_task;
        size_t last_world = ct->world_age;
        ct->world_age = jl_typeinf_world;
        jl_invalidate_binding_refs(b->globalref, old_bpart, new_bpart, new_world-1);
        ct->world_age = last_world;
    }

    return new_bpart;
}

JL_DLLEXPORT jl_binding_partition_t *jl_replace_binding(jl_binding_t *b,
        jl_binding_partition_t *old_bpart, jl_value_t *restriction_val, enum jl_partition_kind kind) {

    JL_LOCK(&world_counter_lock);

    if (jl_atomic_load_relaxed(&b->partitions) != old_bpart) {
        JL_UNLOCK(&world_counter_lock);
        return NULL;
    }

    size_t new_world = jl_atomic_load_acquire(&jl_world_counter)+1;
    jl_binding_partition_t *bpart = jl_replace_binding_locked(b, old_bpart, restriction_val, kind, new_world);
    if (bpart && jl_atomic_load_relaxed(&bpart->min_world) == new_world)
        jl_atomic_store_release(&jl_world_counter, new_world);

    JL_UNLOCK(&world_counter_lock);
    return bpart;
}

JL_DLLEXPORT int jl_globalref_is_const(jl_globalref_t *gr)
{
    jl_binding_t *b = gr->binding;
    if (!b)
        b = jl_get_module_binding(gr->mod, gr->name, 1);
    jl_binding_partition_t *bpart = jl_get_binding_partition(b, jl_current_task->world_age);
    jl_walk_binding_inplace(&b, &bpart, jl_current_task->world_age);
    return jl_bkind_is_some_constant(jl_binding_kind(bpart));
}

JL_DLLEXPORT void jl_disable_binding(jl_globalref_t *gr)
{
    jl_binding_t *b = gr->binding;
    if (!b)
        b = jl_get_module_binding(gr->mod, gr->name, 1);

    for (;;) {
        jl_binding_partition_t *bpart = jl_get_binding_partition(b, jl_atomic_load_acquire(&jl_world_counter));

        if (jl_binding_kind(bpart) == PARTITION_KIND_GUARD) {
            // Already guard
            return;
        }

        if (!jl_replace_binding(b, bpart, NULL, PARTITION_KIND_GUARD))
            continue;

        return;
    }
}

JL_DLLEXPORT int jl_is_const(jl_module_t *m, jl_sym_t *var)
{
    jl_binding_t *b = jl_get_binding(m, var);
    jl_binding_partition_t *bpart = jl_get_binding_partition(b, jl_current_task->world_age);
    jl_walk_binding_inplace(&b, &bpart, jl_current_task->world_age);
    return b && jl_bkind_is_some_constant(jl_binding_kind(bpart));
}

// set the deprecated flag for a binding:
//   0=not deprecated, 1=renamed, 2=moved to another package
static const size_t DEPWARN_FLAGS = PARTITION_FLAG_DEPRECATED | PARTITION_FLAG_DEPWARN;
JL_DLLEXPORT void jl_deprecate_binding(jl_module_t *m, jl_sym_t *var, int flag)
{
    jl_binding_t *b = jl_get_binding(m, var);
    size_t new_flags = flag == 1 ? PARTITION_FLAG_DEPRECATED | PARTITION_FLAG_DEPWARN :
                       flag == 2 ? PARTITION_FLAG_DEPRECATED :
                                   0;
    JL_LOCK(&world_counter_lock);
    size_t new_world = jl_atomic_load_acquire(&jl_world_counter)+1;
    jl_binding_partition_t *old_bpart = jl_get_binding_partition(b, jl_current_task->world_age);
    if ((old_bpart->kind & DEPWARN_FLAGS) == new_flags) {
        JL_UNLOCK(&world_counter_lock);
        return;
    }
    jl_replace_binding_locked2(b, old_bpart, old_bpart->restriction,
        (old_bpart->kind & ~DEPWARN_FLAGS) | new_flags, new_world);
    jl_atomic_store_release(&jl_world_counter, new_world);
    JL_UNLOCK(&world_counter_lock);
}

static int should_depwarn(jl_binding_t *b, uint8_t flag)
{
    // We consider bindings deprecated, if:
    //
    // 1. The binding itself is deprecated, or
    // 2. We implicitly import any deprecated binding.
    //
    // However, we do not consider the binding deprecated if the import was an explicit
    // (`using` or `import`). The logic here is that the thing that needs to be adjusted
    // is not the use itself, but rather the `using` or `import` (which already prints
    // an appropriate warning).
    jl_binding_partition_t *bpart = jl_get_binding_partition(b, jl_current_task->world_age);
    if (bpart->kind & flag)
        return 1;
    return 0;
}

JL_DLLEXPORT void jl_binding_deprecation_check(jl_binding_t *b)
{
    if (jl_options.depwarn && should_depwarn(b, PARTITION_FLAG_DEPWARN))
        jl_binding_deprecation_warning(b);
}

JL_DLLEXPORT int jl_is_binding_deprecated(jl_module_t *m, jl_sym_t *var)
{
    jl_binding_t *b = jl_get_module_binding(m, var, 0);
    if (!b)
        return 0;
    return should_depwarn(b, PARTITION_FLAG_DEPRECATED);
}

void jl_binding_deprecation_warning(jl_binding_t *b)
{
    if (jl_options.depwarn != JL_OPTIONS_DEPWARN_ERROR)
        jl_printf(JL_STDERR, "WARNING: ");
    jl_printf(JL_STDERR, "Use of ");

    jl_printf(JL_STDERR, "%s.%s is deprecated",
                jl_symbol_name(b->globalref->mod->name), jl_symbol_name(b->globalref->name));
    jl_binding_dep_message(b);

    if (jl_options.depwarn != JL_OPTIONS_DEPWARN_ERROR) {
        if (jl_lineno != 0) {
            jl_printf(JL_STDERR, "  likely near %s:%d\n", jl_filename, jl_lineno);
        }
    }

    if (jl_options.depwarn == JL_OPTIONS_DEPWARN_ERROR) {
        jl_errorf("use of deprecated variable: %s.%s",
                    jl_symbol_name(b->globalref->mod->name),
                    jl_symbol_name(b->globalref->name));
    }
}

// For a generally writable binding (checked using jl_check_binding_currently_writable in this world age), check whether
// we can actually write the value `rhs` to it.
jl_value_t *jl_check_binding_assign_value(jl_binding_t *b JL_PROPAGATES_ROOT, jl_module_t *mod, jl_sym_t *var, jl_value_t *rhs JL_MAYBE_UNROOTED)
{
    JL_GC_PUSH1(&rhs); // callee-rooted
    jl_binding_partition_t *bpart = jl_get_binding_partition(b, jl_current_task->world_age);
    enum jl_partition_kind kind = jl_binding_kind(bpart);
    assert(kind == PARTITION_KIND_DECLARED || kind == PARTITION_KIND_GLOBAL);
    jl_value_t *old_ty = kind == PARTITION_KIND_DECLARED ? (jl_value_t*)jl_any_type : bpart->restriction;
    JL_GC_PROMISE_ROOTED(old_ty);
    if (old_ty != (jl_value_t*)jl_any_type && jl_typeof(rhs) != old_ty) {
        if (!jl_isa(rhs, old_ty))
            jl_errorf("cannot assign an incompatible value to the global %s.%s.",
                        jl_symbol_name(mod->name), jl_symbol_name(var));
    }
    JL_GC_POP();
    return old_ty;
}

JL_DLLEXPORT void jl_checked_assignment(jl_binding_t *b, jl_module_t *mod, jl_sym_t *var, jl_value_t *rhs)
{
    if (jl_check_binding_assign_value(b, mod, var, rhs) != NULL) {
        jl_atomic_store_release(&b->value, rhs);
        jl_gc_wb(b, rhs);
    }
}

JL_DLLEXPORT jl_value_t *jl_checked_swap(jl_binding_t *b, jl_module_t *mod, jl_sym_t *var, jl_value_t *rhs)
{
    jl_check_binding_assign_value(b, mod, var, rhs);
    jl_value_t *old = jl_atomic_exchange(&b->value, rhs);
    jl_gc_wb(b, rhs);
    if (__unlikely(old == NULL))
        jl_undefined_var_error(var, (jl_value_t*)mod);
    return old;
}

JL_DLLEXPORT jl_value_t *jl_checked_replace(jl_binding_t *b, jl_module_t *mod, jl_sym_t *var, jl_value_t *expected, jl_value_t *rhs)
{
    jl_value_t *ty = jl_check_binding_assign_value(b, mod, var, rhs);
    return replace_value(ty, &b->value, (jl_value_t*)b, expected, rhs, 1, mod, var);
}

JL_DLLEXPORT jl_value_t *jl_checked_modify(jl_binding_t *b, jl_module_t *mod, jl_sym_t *var, jl_value_t *op, jl_value_t *rhs)
{
    jl_binding_partition_t *bpart = jl_get_binding_partition(b, jl_current_task->world_age);
    enum jl_partition_kind kind = jl_binding_kind(bpart);
    assert(!jl_bkind_is_some_guard(kind) && !jl_bkind_is_some_import(kind));
    if (jl_bkind_is_some_constant(kind))
        jl_errorf("invalid assignment to constant %s.%s",
                  jl_symbol_name(mod->name), jl_symbol_name(var));
    jl_value_t *ty = bpart->restriction;
    JL_GC_PROMISE_ROOTED(ty);
    return modify_value(ty, &b->value, (jl_value_t*)b, op, rhs, 1, mod, var);
}

JL_DLLEXPORT jl_value_t *jl_checked_assignonce(jl_binding_t *b, jl_module_t *mod, jl_sym_t *var, jl_value_t *rhs )
{
    jl_check_binding_assign_value(b, mod, var, rhs);
    jl_value_t *old = NULL;
    if (jl_atomic_cmpswap(&b->value, &old, rhs))
        jl_gc_wb(b, rhs);
    return old;
}

JL_DLLEXPORT jl_value_t *jl_module_usings(jl_module_t *m)
{
    JL_LOCK(&m->lock);
    int j = module_usings_length(m);
    jl_array_t *a = jl_alloc_array_1d(jl_array_any_type, j);
    JL_GC_PUSH1(&a);
    for (int i = 0; j > 0; i++) {
        j--;
        jl_module_t *imp = module_usings_getmod(m, i);
        jl_array_ptr_set(a, j, (jl_value_t*)imp);
    }
    JL_UNLOCK(&m->lock); // may gc
    JL_GC_POP();
    return (jl_value_t*)a;
}

void _append_symbol_to_bindings_array(jl_array_t* a, jl_sym_t *name) {
    jl_array_grow_end(a, 1);
    //XXX: change to jl_arrayset if array storage allocation for Array{Symbols,1} changes:
    jl_array_ptr_set(a, jl_array_dim0(a)-1, (jl_value_t*)name);
}

void append_module_names(jl_array_t* a, jl_module_t *m, int all, int imported, int usings)
{
    jl_svec_t *table = jl_atomic_load_relaxed(&m->bindings);
    for (size_t i = 0; i < jl_svec_len(table); i++) {
        jl_binding_t *b = (jl_binding_t*)jl_svecref(table, i);
        if ((void*)b == jl_nothing)
            break;
        jl_sym_t *asname = b->globalref->name;
        int hidden = jl_symbol_name(asname)[0]=='#';
        int main_public = (m == jl_main_module && !(asname == jl_eval_sym || asname == jl_include_sym));
        jl_binding_partition_t *bpart = jl_get_binding_partition(b, jl_current_task->world_age);
        enum jl_partition_kind kind = jl_binding_kind(bpart);
        if (((jl_atomic_load_relaxed(&b->flags) & BINDING_FLAG_PUBLICP) ||
             (imported && (kind == PARTITION_KIND_CONST_IMPORT || kind == PARTITION_KIND_IMPORTED)) ||
             (usings && kind == PARTITION_KIND_EXPLICIT) ||
             ((kind == PARTITION_KIND_GLOBAL || kind == PARTITION_KIND_CONST || kind == PARTITION_KIND_DECLARED) && (all || main_public))) &&
            (all || (!(bpart->kind & PARTITION_FLAG_DEPRECATED) && !hidden)))
            _append_symbol_to_bindings_array(a, asname);
    }
}

void append_exported_names(jl_array_t* a, jl_module_t *m, int all)
{
    jl_svec_t *table = jl_atomic_load_relaxed(&m->bindings);
    for (size_t i = 0; i < jl_svec_len(table); i++) {
        jl_binding_t *b = (jl_binding_t*)jl_svecref(table, i);
        if ((void*)b == jl_nothing)
            break;
        jl_binding_partition_t *bpart = jl_get_binding_partition(b, jl_current_task->world_age);
        if ((bpart->kind & PARTITION_FLAG_EXPORTED) && (all || !(bpart->kind & PARTITION_FLAG_DEPRECATED)))
            _append_symbol_to_bindings_array(a, b->globalref->name);
    }
}

JL_DLLEXPORT jl_value_t *jl_module_names(jl_module_t *m, int all, int imported, int usings)
{
    jl_array_t *a = jl_alloc_array_1d(jl_array_symbol_type, 0);
    JL_GC_PUSH1(&a);
    append_module_names(a, m, all, imported, usings);
    if (usings) {
        // If `usings` is specified, traverse the list of `using`-ed modules and incorporate
        // the names exported by those modules into the list.
        for (int i = module_usings_length(m)-1; i >= 0; i--)
            append_exported_names(a, module_usings_getmod(m, i), all);
    }
    JL_GC_POP();
    return (jl_value_t*)a;
}

JL_DLLEXPORT jl_sym_t *jl_module_name(jl_module_t *m) { return m->name; }
JL_DLLEXPORT jl_module_t *jl_module_parent(jl_module_t *m) { return m->parent; }
jl_module_t *jl_module_root(jl_module_t *m)
{
    while (1) {
        if (m->parent == NULL || m->parent == m)
            return m;
        m = m->parent;
    }
}

JL_DLLEXPORT jl_sym_t *jl_module_getloc(jl_module_t *m, int32_t *line)
{
    if (line) {
        *line = m->line;
    }
    return m->file;
}

JL_DLLEXPORT jl_uuid_t jl_module_build_id(jl_module_t *m) { return m->build_id; }
JL_DLLEXPORT jl_uuid_t jl_module_uuid(jl_module_t* m) { return m->uuid; }

// TODO: make this part of the module constructor and read-only?
JL_DLLEXPORT void jl_set_module_uuid(jl_module_t *m, jl_uuid_t uuid) { m->uuid = uuid; }
JL_DLLEXPORT void jl_set_module_parent(jl_module_t *m, jl_module_t *parent) { m->parent = parent; }

int jl_is_submodule(jl_module_t *child, jl_module_t *parent) JL_NOTSAFEPOINT
{
    while (1) {
        if (parent == child)
            return 1;
        if (child == NULL || child == child->parent)
            return 0;
        child = child->parent;
    }
}

// Remove implicitly imported identifiers, effectively resetting all the binding
// resolution decisions for a module. This is dangerous, and should only be
// done for modules that are essentially empty anyway. The only use case for this
// is to leave `Main` as empty as possible in the default system image.
JL_DLLEXPORT void jl_clear_implicit_imports(jl_module_t *m)
{
    JL_LOCK(&m->lock);
    jl_svec_t *table = jl_atomic_load_relaxed(&m->bindings);
    for (size_t i = 0; i < jl_svec_len(table); i++) {
        jl_binding_t *b = (jl_binding_t*)jl_svecref(table, i);
        if ((void*)b == jl_nothing)
            break;
        jl_binding_partition_t *bpart = jl_get_binding_partition(b, jl_current_task->world_age);
        if (jl_bkind_is_some_implicit(jl_binding_kind(bpart))) {
            jl_atomic_store_relaxed(&b->partitions, NULL);
        }
    }
    JL_UNLOCK(&m->lock);
}

JL_DLLEXPORT void jl_add_to_module_init_list(jl_value_t *mod)
{
    if (jl_module_init_order == NULL)
        jl_module_init_order = jl_alloc_vec_any(0);
    jl_array_ptr_1d_push(jl_module_init_order, mod);
}

JL_DLLEXPORT jl_svec_t *jl_module_get_bindings(jl_module_t *m)
{
    return jl_atomic_load_relaxed(&m->bindings);
}

JL_DLLEXPORT void jl_init_restored_module(jl_value_t *mod)
{
    if (!jl_generating_output() || jl_options.incremental) {
        jl_module_run_initializer((jl_module_t*)mod);
    }
    else {
        jl_add_to_module_init_list(mod);
    }
}

#ifdef __cplusplus
}
#endif<|MERGE_RESOLUTION|>--- conflicted
+++ resolved
@@ -513,14 +513,9 @@
             jl_module_initial_using(m, jl_core_module);
         }
         if (self_name) {
-<<<<<<< HEAD
-            jl_set_const(m, m->name, (jl_value_t*)m);
             // Do not export or publicize own name, "using Foo" already makes "Foo" itself
             // visible and "using Foo as Bar" should not make the name "Foo" visible.
-=======
-            // export own name, so "using Foo" makes "Foo" itself visible
-            jl_set_initial_const(m, m->name, (jl_value_t*)m, 1);
->>>>>>> 88f219e0
+            jl_set_initial_const(m, m->name, (jl_value_t*)m, 0);
         }
     }
 }
