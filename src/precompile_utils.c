// This file is a part of Julia. License is MIT: https://julialang.org/license

// f(...) where {T<:Union{...}} is a common pattern
// and expanding the Union may give some leaf functions
static int _compile_all_tvar_union(jl_value_t *methsig)
{
    int tvarslen = jl_subtype_env_size(methsig);
    jl_value_t *sigbody = methsig;
    jl_value_t **roots;
    JL_GC_PUSHARGS(roots, 1 + 2 * tvarslen);
    jl_value_t **env = roots + 1;
    int *idx = (int*)alloca(sizeof(int) * tvarslen);
    int i;
    for (i = 0; i < tvarslen; i++) {
        assert(jl_is_unionall(sigbody));
        idx[i] = 0;
        env[2 * i] = (jl_value_t*)((jl_unionall_t*)sigbody)->var;
        jl_value_t *tv = env[2 * i];
        while (jl_is_typevar(tv))
            tv = ((jl_tvar_t*)tv)->ub;
        if (jl_is_abstracttype(tv) && !jl_is_type_type(tv)) {
            JL_GC_POP();
            return 0; // Any as TypeVar is common and not useful here to try to analyze further
        }
        env[2 * i + 1] = tv;
        sigbody = ((jl_unionall_t*)sigbody)->body;
    }

    int all = 1;
    int incr = 0;
    while (!incr) {
        for (i = 0, incr = 1; i < tvarslen; i++) {
            jl_value_t *tv = env[2 * i];
            while (jl_is_typevar(tv))
                tv = ((jl_tvar_t*)tv)->ub;
            if (jl_is_uniontype(tv)) {
                size_t l = jl_count_union_components(tv);
                size_t j = idx[i];
                env[2 * i + 1] = jl_nth_union_component(tv, j);
                ++j;
                if (incr) {
                    if (j == l) {
                        idx[i] = 0;
                    }
                    else {
                        idx[i] = j;
                        incr = 0;
                    }
                }
            }
        }
        jl_value_t *sig = NULL;
        JL_TRY {
            // TODO: wrap in UnionAll for each tvar in env[2*i + 1] ?
            // currently doesn't matter much, since jl_compile_hint doesn't work on abstract types
            sig = (jl_value_t*)jl_instantiate_type_with(sigbody, env, tvarslen);
        }
        JL_CATCH {
            sig = NULL;
        }
        if (sig) {
            roots[0] = sig;
            if (jl_is_datatype(sig) && jl_has_concrete_subtype(sig))
                all = all && jl_compile_hint((jl_tupletype_t*)sig);
            else
                all = 0;
        }
    }
    JL_GC_POP();
    return all;
}

// f(::Union{...}, ...) is a common pattern
// and expanding the Union may give a leaf function
static int _compile_all_union(jl_value_t *sig)
{
    jl_tupletype_t *sigbody = (jl_tupletype_t*)jl_unwrap_unionall(sig);
    size_t count_unions = 0;
    size_t union_size = 1;
    size_t i, l = jl_svec_len(sigbody->parameters);
    jl_svec_t *p = NULL;
    jl_value_t *methsig = NULL;

    for (i = 0; i < l; i++) {
        jl_value_t *ty = jl_svecref(sigbody->parameters, i);
        if (jl_is_uniontype(ty)) {
            count_unions += 1;
            union_size *= jl_count_union_components(ty);
        }
        else if (jl_is_datatype(ty) &&
                 ((!((jl_datatype_t*)ty)->isconcretetype || jl_is_kind(ty)) &&
                  ((jl_datatype_t*)ty)->name != jl_type_typename))
            return 0; // no amount of union splitting will make this a dispatch signature
    }

    if (union_size <= 1 || union_size > 8) {
        return _compile_all_tvar_union(sig);
    }

    int *idx = (int*)alloca(sizeof(int) * count_unions);
    for (i = 0; i < count_unions; i++) {
        idx[i] = 0;
    }

    int all = 1;
    JL_GC_PUSH2(&p, &methsig);
    int idx_ctr = 0, incr = 0;
    while (!incr) {
        p = jl_alloc_svec_uninit(l);
        for (i = 0, idx_ctr = 0, incr = 1; i < l; i++) {
            jl_value_t *ty = jl_svecref(sigbody->parameters, i);
            if (jl_is_uniontype(ty)) {
                assert(idx_ctr < count_unions);
                size_t l = jl_count_union_components(ty);
                size_t j = idx[idx_ctr];
                jl_svecset(p, i, jl_nth_union_component(ty, j));
                ++j;
                if (incr) {
                    if (j == l) {
                        idx[idx_ctr] = 0;
                    }
                    else {
                        idx[idx_ctr] = j;
                        incr = 0;
                    }
                }
                ++idx_ctr;
            }
            else {
                jl_svecset(p, i, ty);
            }
        }
        methsig = jl_apply_tuple_type(p, 1);
        methsig = jl_rewrap_unionall(methsig, sig);
        if (!_compile_all_tvar_union(methsig))
            all = 0;
    }

    JL_GC_POP();
    return all;
}

static int compile_all_collect__(jl_typemap_entry_t *ml, void *env)
{
    jl_array_t *allmeths = (jl_array_t*)env;
    jl_method_t *m = ml->func.method;
    if (m->external_mt)
        return 1;
    if (m->source) {
        // method has a non-generated definition; can be compiled generically
        jl_array_ptr_1d_push(allmeths, (jl_value_t*)m);
    }
    return 1;
}

static int compile_all_collect_(jl_methtable_t *mt, void *env)
{
    jl_typemap_visitor(jl_atomic_load_relaxed(&mt->defs), compile_all_collect__, env);
    return 1;
}

static void jl_compile_all_defs(jl_array_t *mis, int all)
{
    jl_array_t *allmeths = jl_alloc_vec_any(0);
    JL_GC_PUSH1(&allmeths);

    jl_foreach_reachable_mtable(compile_all_collect_, allmeths);

    size_t world =  jl_atomic_load_acquire(&jl_world_counter);
    size_t i, l = jl_array_nrows(allmeths);
    for (i = 0; i < l; i++) {
        jl_method_t *m = (jl_method_t*)jl_array_ptr_ref(allmeths, i);
        if (jl_is_datatype(m->sig) && jl_isa_compileable_sig((jl_tupletype_t*)m->sig, jl_emptysvec, m)) {
            // method has a single compilable specialization, e.g. its definition
            // signature is concrete. in this case we can just hint it.
            jl_compile_method_sig(m, m->sig, jl_emptysvec, world);
        }
        else {
            // first try to create leaf signatures from the signature declaration and compile those
            _compile_all_union(m->sig);

            if (all) {
                // finally, compile a fully generic fallback that can work for all arguments (even invoke)
                jl_method_instance_t *unspec = jl_get_unspecialized(m);
                if (unspec)
                    jl_array_ptr_1d_push(mis, (jl_value_t*)unspec);
            }
        }
    }

    JL_GC_POP();
}

static int precompile_enq_specialization_(jl_method_instance_t *mi, void *closure)
{
    assert(jl_is_method_instance(mi));
    jl_code_instance_t *codeinst = jl_atomic_load_relaxed(&mi->cache);
    while (codeinst) {
        int do_compile = 0;
        if (codeinst->owner != jl_nothing) {
            // TODO(vchuravy) native code caching for foreign interpreters
        }
        else if (jl_atomic_load_relaxed(&codeinst->invoke) != jl_fptr_const_return) {
            jl_value_t *inferred = jl_atomic_load_relaxed(&codeinst->inferred);
            if (inferred &&
                (jl_options.compile_enabled == JL_OPTIONS_COMPILE_ALL || inferred == jl_nothing ||
                 ((jl_is_string(inferred) || jl_is_code_info(inferred)) && jl_ir_inlining_cost(inferred) == UINT16_MAX))) {
                do_compile = 1;
            }
            else if (jl_atomic_load_relaxed(&codeinst->invoke) != NULL || jl_atomic_load_relaxed(&codeinst->precompile)) {
                do_compile = 1;
            }
        }
        if (do_compile) {
            jl_array_ptr_1d_push((jl_array_t*)closure, (jl_value_t*)mi);
            return 1;
        }
        codeinst = jl_atomic_load_relaxed(&codeinst->next);
    }
    return 1;
}

static int precompile_enq_all_specializations__(jl_typemap_entry_t *def, void *closure)
{
    jl_method_t *m = def->func.method;
    if (m->external_mt)
        return 1;
    if ((m->name == jl_symbol("__init__") || m->ccallable) && jl_is_dispatch_tupletype(m->sig)) {
        // ensure `__init__()` and @ccallables get strongly-hinted, specialized, and compiled
        jl_method_instance_t *mi = jl_specializations_get_linfo(m, m->sig, jl_emptysvec);
        jl_array_ptr_1d_push((jl_array_t*)closure, (jl_value_t*)mi);
    }
    else {
        jl_value_t *specializations = jl_atomic_load_relaxed(&def->func.method->specializations);
        if (!jl_is_svec(specializations)) {
            precompile_enq_specialization_((jl_method_instance_t*)specializations, closure);
        }
        else {
            size_t i, l = jl_svec_len(specializations);
            for (i = 0; i < l; i++) {
                jl_value_t *mi = jl_svecref(specializations, i);
                if (mi != jl_nothing)
                    precompile_enq_specialization_((jl_method_instance_t*)mi, closure);
            }
        }
    }
    if (m->ccallable)
        jl_array_ptr_1d_push((jl_array_t*)closure, (jl_value_t*)m->ccallable);
    return 1;
}

static int precompile_enq_all_specializations_(jl_methtable_t *mt, void *env)
{
    return jl_typemap_visitor(jl_atomic_load_relaxed(&mt->defs), precompile_enq_all_specializations__, env);
}

static void *jl_precompile_(jl_array_t *m, int external_linkage)
{
    jl_array_t *m2 = NULL;
    jl_method_instance_t *mi = NULL;
    JL_GC_PUSH2(&m2, &mi);
    m2 = jl_alloc_vec_any(0);
    for (size_t i = 0; i < jl_array_nrows(m); i++) {
        jl_value_t *item = jl_array_ptr_ref(m, i);
        if (jl_is_method_instance(item)) {
            mi = (jl_method_instance_t*)item;
            if (mi != jl_atomic_load_relaxed(&mi->def.method->unspecialized) && !jl_isa_compileable_sig((jl_tupletype_t*)mi->specTypes, mi->sparam_vals, mi->def.method))
                mi = jl_get_specialization1((jl_tupletype_t*)mi->specTypes, jl_atomic_load_acquire(&jl_world_counter), 0);
            if (mi)
                jl_array_ptr_1d_push(m2, (jl_value_t*)mi);
        }
        else {
            assert(jl_is_simplevector(item));
            assert(jl_svec_len(item) == 2);
            jl_array_ptr_1d_push(m2, item);
        }
    }
    void *native_code = jl_create_native(m2, NULL, 0, external_linkage, jl_atomic_load_acquire(&jl_world_counter));
    JL_GC_POP();
    return native_code;
}

static void *jl_precompile(int all)
{
    // array of MethodInstances and ccallable aliases to include in the output
    jl_array_t *m = jl_alloc_vec_any(0);
    JL_GC_PUSH1(&m);
    jl_compile_all_defs(m, all);
    jl_foreach_reachable_mtable(precompile_enq_all_specializations_, m);
    void *native_code = jl_precompile_(m, 0);
    JL_GC_POP();
    return native_code;
}

static int suppress_precompile = 0;
JL_DLLEXPORT void jl_suppress_precompile(int suppress)
{
    suppress_precompile = suppress;
}

static void *jl_precompile_worklist(jl_array_t *worklist, jl_array_t *extext_methods, jl_array_t *new_ext_cis)
{
    if (!worklist)
        return NULL;
    // this "found" array will contain function
    // type signatures that were inferred but haven't been compiled
    jl_array_t *m = jl_alloc_vec_any(0);
    JL_GC_PUSH1(&m);
    if (!suppress_precompile) {
        size_t i, n = jl_array_nrows(worklist);
        for (i = 0; i < n; i++) {
            jl_module_t *mod = (jl_module_t*)jl_array_ptr_ref(worklist, i);
            assert(jl_is_module(mod));
            foreach_mtable_in_module(mod, precompile_enq_all_specializations_, m);
        }
        n = jl_array_nrows(extext_methods);
        for (i = 0; i < n; i++) {
            jl_method_t *method = (jl_method_t*)jl_array_ptr_ref(extext_methods, i);
            assert(jl_is_method(method));
            jl_value_t *specializations = jl_atomic_load_relaxed(&method->specializations);
            if (!jl_is_svec(specializations)) {
                precompile_enq_specialization_((jl_method_instance_t*)specializations, m);
            }
            else {
                size_t j, l = jl_svec_len(specializations);
                for (j = 0; j < l; j++) {
                    jl_value_t *mi = jl_svecref(specializations, j);
                    if (mi != jl_nothing)
                        precompile_enq_specialization_((jl_method_instance_t*)mi, m);
                }
            }
        }
        if (new_ext_cis) {
            n = jl_array_nrows(new_ext_cis);
            for (i = 0; i < n; i++) {
                jl_code_instance_t *ci = (jl_code_instance_t*)jl_array_ptr_ref(new_ext_cis, i);
                precompile_enq_specialization_(jl_get_ci_mi(ci), m);
            }
        }
    }
    void *native_code = jl_precompile_(m, 1);
    JL_GC_POP();
    return native_code;
}

static int enq_ccallable_entrypoints_(jl_typemap_entry_t *def, void *closure)
{
    jl_method_t *m = def->func.method;
    if (m->external_mt)
        return 1;
    if (m->ccallable)
        jl_add_entrypoint((jl_tupletype_t*)jl_svecref(m->ccallable, 1));
    return 1;
}

static int enq_ccallable_entrypoints(jl_methtable_t *mt, void *env)
{
    return jl_typemap_visitor(jl_atomic_load_relaxed(&mt->defs), enq_ccallable_entrypoints_, env);
}

JL_DLLEXPORT void jl_add_ccallable_entrypoints(void)
{
    jl_foreach_reachable_mtable(enq_ccallable_entrypoints, NULL);
}

static void *jl_precompile_trimmed(size_t world)
{
    // array of MethodInstances and ccallable aliases to include in the output
    jl_array_t *m = jl_alloc_vec_any(0);
    jl_value_t *ccallable = NULL;
    JL_GC_PUSH2(&m, &ccallable);
    jl_method_instance_t *mi;
<<<<<<< HEAD
    for (size_t i = 0; i < jl_entrypoint_mis->len ; i++) {
        mi = (jl_method_instance_t*)jl_entrypoint_mis->items[i];
=======
    while (1) {
        mi = (jl_method_instance_t*)arraylist_pop(jl_entrypoint_mis);
>>>>>>> 61e8f1d3
        if (mi == NULL)
            break;
        assert(jl_is_method_instance(mi));

        jl_array_ptr_1d_push(m, (jl_value_t*)mi);
        ccallable = (jl_value_t *)mi->def.method->ccallable;
        if (ccallable)
            jl_array_ptr_1d_push(m, ccallable);
    }
<<<<<<< HEAD
    jl_cgparams_t params = jl_default_cgparams;
    params.trim = jl_options.trim;
    void *native_code = jl_create_native(m, NULL, &params, 0, /* imaging */ 1, 0,
                                         world, NULL);
=======

    void *native_code = jl_create_native(m, NULL, jl_options.trim, 0, world);
>>>>>>> 61e8f1d3
    JL_GC_POP();
    return native_code;
}

static void jl_rebuild_methtables(arraylist_t* MIs, htable_t* mtables)
{
    size_t i;
    for (i = 0; i < MIs->len; i++) {
        jl_method_instance_t *mi = (jl_method_instance_t*)MIs->items[i];
        jl_method_t *m = mi->def.method;
        jl_methtable_t *old_mt = jl_method_get_table(m);
        if ((jl_value_t *)old_mt == jl_nothing)
            continue;
        jl_sym_t *name = old_mt->name;
        if (!ptrhash_has(mtables, old_mt))
            ptrhash_put(mtables, old_mt, jl_new_method_table(name, m->module));
        jl_methtable_t *mt = (jl_methtable_t*)ptrhash_get(mtables, old_mt);
        size_t world =  jl_atomic_load_acquire(&jl_world_counter);
        jl_value_t * lookup = jl_methtable_lookup(mt, m->sig, world);
        // Check if the method is already in the new table, if not then insert it there
        if (lookup == jl_nothing || (jl_method_t*)lookup != m) {
            //TODO: should this be a function like unsafe_insert_method?
            size_t min_world = jl_atomic_load_relaxed(&m->primary_world);
            size_t max_world = jl_atomic_load_relaxed(&m->deleted_world);
            jl_atomic_store_relaxed(&m->primary_world, ~(size_t)0);
            jl_atomic_store_relaxed(&m->deleted_world, 1);
            jl_typemap_entry_t *newentry = jl_method_table_add(mt, m, NULL);
            jl_atomic_store_relaxed(&m->primary_world, min_world);
            jl_atomic_store_relaxed(&m->deleted_world, max_world);
            jl_atomic_store_relaxed(&newentry->min_world, min_world);
            jl_atomic_store_relaxed(&newentry->max_world, max_world);
        }
    }

}<|MERGE_RESOLUTION|>--- conflicted
+++ resolved
@@ -370,31 +370,16 @@
     jl_value_t *ccallable = NULL;
     JL_GC_PUSH2(&m, &ccallable);
     jl_method_instance_t *mi;
-<<<<<<< HEAD
     for (size_t i = 0; i < jl_entrypoint_mis->len ; i++) {
         mi = (jl_method_instance_t*)jl_entrypoint_mis->items[i];
-=======
-    while (1) {
-        mi = (jl_method_instance_t*)arraylist_pop(jl_entrypoint_mis);
->>>>>>> 61e8f1d3
-        if (mi == NULL)
-            break;
         assert(jl_is_method_instance(mi));
-
         jl_array_ptr_1d_push(m, (jl_value_t*)mi);
         ccallable = (jl_value_t *)mi->def.method->ccallable;
         if (ccallable)
             jl_array_ptr_1d_push(m, ccallable);
     }
-<<<<<<< HEAD
-    jl_cgparams_t params = jl_default_cgparams;
-    params.trim = jl_options.trim;
-    void *native_code = jl_create_native(m, NULL, &params, 0, /* imaging */ 1, 0,
-                                         world, NULL);
-=======
 
     void *native_code = jl_create_native(m, NULL, jl_options.trim, 0, world);
->>>>>>> 61e8f1d3
     JL_GC_POP();
     return native_code;
 }
