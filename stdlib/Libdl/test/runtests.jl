--- conflicted
+++ resolved
@@ -331,10 +331,5 @@
 end; end
 
 @testset "Docstrings" begin
-<<<<<<< HEAD
-    undoc = Docs.undocumented_names(Libdl)
-    @test isempty(undoc)
-=======
     @test isempty(Docs.undocumented_names(Libdl))
->>>>>>> 8b146907
 end