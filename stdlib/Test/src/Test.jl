# This file is a part of Julia. License is MIT: https://julialang.org/license

"""
Simple unit testing functionality:

* `@test`
* `@test_throws`

All tests belong to a *test set*. There is a default, task-level
test set that throws on the first failure. Users can choose to wrap
their tests in (possibly nested) test sets that will store results
and summarize them at the end of the test set with `@testset`.
"""
module Test

export @test, @test_throws, @test_broken, @test_skip,
    @test_warn, @test_nowarn,
    @test_logs, @test_deprecated

export @testset
export @inferred
export detect_ambiguities, detect_unbound_args
export GenericString, GenericSet, GenericDict, GenericArray, GenericOrder
export TestSetException
export TestLogger, LogRecord

using Random
using Random: AbstractRNG, default_rng
using InteractiveUtils: gen_call_with_extracted_types
using Base: typesplit, remove_linenums!
using Serialization: Serialization
using Base.ScopedValues: ScopedValue, @with

const DISPLAY_FAILED = (
    :isequal,
    :isapprox,
    :≈,
    :occursin,
    :startswith,
    :endswith,
    :isempty,
    :contains
)

const FAIL_FAST = Ref{Bool}(false)

#-----------------------------------------------------------------------

# Backtrace utility functions
function ip_has_file_and_func(ip, file, funcs)
    return any(fr -> (in_file(fr, file) && fr.func in funcs), StackTraces.lookup(ip))
end
in_file(frame, file) = string(frame.file) == file

function test_location(bt, file_ts, file_t)
    if (isnothing(file_ts) || isnothing(file_t))
        return macrocall_location(bt, something(file_ts, @__FILE__))
    else
        return test_callsite(bt, file_ts, file_t)
    end
end

function test_callsite(bt, file_ts, file_t)
    # We avoid duplicate calls to `StackTraces.lookup`, as it is an expensive call.
    # For that, we retrieve locations from lower to higher stack elements
    # and only traverse parts of the backtrace which we haven't traversed before.
    # The order will always be <internal functions> -> `@test` -> `@testset`.
    internal = @something(macrocall_location(bt, @__FILE__), return nothing)
    test = internal - 1 + @something(findfirst(ip -> any(frame -> in_file(frame, file_t), StackTraces.lookup(ip)), @view bt[internal:end]), return nothing)
    testset = test - 1 + @something(macrocall_location(@view(bt[test:end]), file_ts), return nothing)

    # If stacktrace locations differ, include frames until the `@testset` appears.
    test != testset && return testset
    # `@test` and `@testset` occurred at the same stacktrace location.
    # This may happen if `@test` occurred directly in scope of the testset,
    # or if `@test` occurred in a function that has been inlined in the testset.
    frames = StackTraces.lookup(bt[testset])
    outer_frame = findfirst(frame -> in_file(frame, file_ts) && frame.func == Symbol("macro expansion"), frames)
    isnothing(outer_frame) && return nothing
    # The `@test` call occurred directly in scope of a `@testset`.
    # The __source__ from `@test` will be printed in the test message upon failure.
    # There is no need to include more frames, but always include at least the internal macrocall location in the stacktrace.
    in_file(frames[outer_frame], file_t) && return internal
    # The `@test` call was inlined, so we still need to include the callsite.
    return testset
end

macrocall_location(bt, file) = findfirst(ip -> ip_has_file_and_func(ip, file, (Symbol("macro expansion"),)), bt)

function scrub_backtrace(bt, file_ts, file_t)
    do_test_ind = findfirst(ip -> ip_has_file_and_func(ip, @__FILE__, (:do_test, :do_test_throws)), bt)
    if do_test_ind !== nothing && length(bt) > do_test_ind
        bt = bt[do_test_ind + 1:end]
    end
    stop_at = test_location(bt, file_ts, file_t)
    !isnothing(stop_at) && !isempty(bt) && return bt[1:stop_at]
    return bt
end

function scrub_exc_stack(stack, file_ts, file_t)
    return Any[ (x[1], scrub_backtrace(x[2]::Vector{Union{Ptr{Nothing},Base.InterpreterIP}}, file_ts, file_t)) for x in stack ]
end

# define most of the test infrastructure without type specialization
@nospecialize

"""
    Test.Result

All tests produce a result object. This object may or may not be
stored, depending on whether the test is part of a test set.
"""
abstract type Result end

"""
    Test.Pass <: Test.Result

The test condition was true, i.e. the expression evaluated to true or
the correct exception was thrown.
"""
struct Pass <: Result
    test_type::Symbol
    orig_expr
    data
    value
    source::Union{Nothing,LineNumberNode}
    message_only::Bool
    function Pass(test_type::Symbol, orig_expr, data, thrown, source::Union{Nothing,LineNumberNode}=nothing, message_only::Bool=false)
        return new(test_type, orig_expr, data, thrown, source, message_only)
    end
end

function Base.show(io::IO, t::Pass)
    printstyled(io, "Test Passed"; bold = true, color=:green)
    if t.test_type === :test_throws
        # The correct type of exception was thrown
        if t.message_only
            print(io, "\n     Message: ", t.value)
        else
            print(io, "\n      Thrown: ", typeof(t.value))
        end
    end
end

"""
    Test.Fail <: Test.Result

The test condition was false, i.e. the expression evaluated to false or
the correct exception was not thrown.
"""
struct Fail <: Result
    test_type::Symbol
    orig_expr::String
    data::Union{Nothing, String}
    value::String
    context::Union{Nothing, String}
    source::LineNumberNode
    message_only::Bool
    backtrace::Union{Nothing, String}
    function Fail(test_type::Symbol, orig_expr, data, value, context, source::LineNumberNode, message_only::Bool, backtrace=nothing)
        return new(test_type,
            string(orig_expr),
            data === nothing ? nothing : string(data),
            string(isa(data, Type) ? typeof(value) : value),
            context,
            source,
            message_only,
            backtrace)
    end
end

# Deprecated fallback constructor without `context` argument (added in Julia 1.9). Remove in Julia 2.0.
Fail(test_type::Symbol, orig_expr, data, value, source::LineNumberNode, message_only::Bool=false) =
    Fail(test_type, orig_expr, data, value, nothing, source, message_only)

function Base.show(io::IO, t::Fail)
    printstyled(io, "Test Failed"; bold=true, color=Base.error_color())
    print(io, " at ")
    printstyled(io, something(t.source.file, :none), ":", t.source.line, "\n"; bold=true, color=:default)
    print(io, "  Expression: ", t.orig_expr)
    value, data = t.value, t.data
    if t.test_type === :test_throws_wrong
        # An exception was thrown, but it was of the wrong type
        if t.message_only
            print(io, "\n    Expected: ", data)
            print(io, "\n     Message: ", value)
        else
            print(io, "\n    Expected: ", data)
            print(io, "\n      Thrown: ", value)
            print(io, "\n")
            if t.backtrace !== nothing
                # Capture error message and indent to match
                join(io, ("      " * line for line in split(t.backtrace, "\n")), "\n")
            end
        end
    elseif t.test_type === :test_throws_nothing
        # An exception was expected, but no exception was thrown
        print(io, "\n    Expected: ", data)
        print(io, "\n  No exception thrown")
    elseif t.test_type === :test
        if data !== nothing
            # The test was an expression, so display the term-by-term
            # evaluated version as well
            print(io, "\n   Evaluated: ", data)
        end
        if t.context !== nothing
            print(io, "\n     Context: ", t.context)
        end
    end
    println(io) # add some visual space to separate sequential failures
end

"""
    Test.Error <: Test.Result

The test condition couldn't be evaluated due to an exception, or
it evaluated to something other than a [`Bool`](@ref).
In the case of `@test_broken` it is used to indicate that an
unexpected `Pass` `Result` occurred.
"""
struct Error <: Result
    test_type::Symbol
    orig_expr::String
    value::String
    backtrace::String
    source::LineNumberNode

    function Error(test_type::Symbol, orig_expr, value, bt, source::LineNumberNode)
        if test_type === :test_error
            bt = scrub_exc_stack(bt, nothing, extract_file(source))
        end
        if test_type === :test_error || test_type === :nontest_error
            bt_str = try # try the latest world for this, since we might have eval'd new code for show
                    Base.invokelatest(sprint, Base.show_exception_stack, bt; context=stdout)
                catch ex
                    "#=ERROR showing exception stack=# " *
                        try
                            sprint(Base.showerror, ex, catch_backtrace(); context=stdout)
                        catch
                            "of type " * string(typeof(ex))
                        end
                end
        else
            bt_str = ""
        end
        value = try # try the latest world for this, since we might have eval'd new code for show
                Base.invokelatest(sprint, show, value, context = :limit => true)
            catch ex
                "#=ERROR showing error of type " * string(typeof(value)) * "=# " *
                    try
                        sprint(Base.showerror, ex, catch_backtrace(); context=stdout)
                    catch
                        "of type " * string(typeof(ex))
                    end
            end
        return new(test_type,
            string(orig_expr),
            value,
            bt_str,
            source)
    end
end

function Base.show(io::IO, t::Error)
    if t.test_type === :test_interrupted
        printstyled(io, "Interrupted", color=Base.error_color())
        return
    end
    printstyled(io, "Error During Test"; bold=true, color=Base.error_color())
    print(io, " at ")
    printstyled(io, something(t.source.file, :none), ":", t.source.line, "\n"; bold=true, color=:default)
    if t.test_type === :test_nonbool
        println(io, "  Expression evaluated to non-Boolean")
        println(io, "  Expression: ", t.orig_expr)
        print(  io, "       Value: ", t.value)
    elseif t.test_type === :test_error
        println(io, "  Test threw exception")
        println(io, "  Expression: ", t.orig_expr)
        # Capture error message and indent to match
        join(io, ("  " * line for line in split(t.backtrace, "\n")), "\n")
    elseif t.test_type === :test_unbroken
        # A test that was expected to fail did not
        println(io, " Unexpected Pass")
        println(io, " Expression: ", t.orig_expr)
        println(io, " Got correct result, please change to @test if no longer broken.")
    elseif t.test_type === :nontest_error
        # we had an error outside of a @test
        println(io, "  Got exception outside of a @test")
        # Capture error message and indent to match
        join(io, ("  " * line for line in split(t.backtrace, "\n")), "\n")
    end
end

"""
    Test.Broken <: Test.Result

The test condition is the expected (failed) result of a broken test,
or was explicitly skipped with `@test_skip`.
"""
struct Broken <: Result
    test_type::Symbol
    orig_expr
end

function Base.show(io::IO, t::Broken)
    printstyled(io, "Test Broken\n"; bold=true, color=Base.warn_color())
    if t.test_type === :skipped && !(t.orig_expr === nothing)
        print(io, "  Skipped: ", t.orig_expr)
    elseif !(t.orig_expr === nothing)
        print(io, "  Expression: ", t.orig_expr)
    end
end

# Types that appear in TestSetException.errors_and_fails we convert eagerly into strings
# other types we convert lazily
function Serialization.serialize(s::Serialization.AbstractSerializer, t::Pass)
    Serialization.serialize_type(s, typeof(t))
    Serialization.serialize(s, t.test_type)
    Serialization.serialize(s, t.orig_expr === nothing ? nothing : string(t.orig_expr))
    Serialization.serialize(s, t.data === nothing ? nothing : string(t.data))
    Serialization.serialize(s, string(t.value))
    Serialization.serialize(s, t.source === nothing ? nothing : t.source)
    Serialization.serialize(s, t.message_only)
    nothing
end

function Serialization.serialize(s::Serialization.AbstractSerializer, t::Broken)
    Serialization.serialize_type(s, typeof(t))
    Serialization.serialize(s, t.test_type)
    Serialization.serialize(s, t.orig_expr === nothing ? nothing : string(t.orig_expr))
    nothing
end


#-----------------------------------------------------------------------

abstract type ExecutionResult end

struct Returned <: ExecutionResult
    value
    data
    source::LineNumberNode
end

struct Threw <: ExecutionResult
    exception
    backtrace::Union{Nothing,Vector{Any}}
    source::LineNumberNode
end

function eval_test(evaluated::Expr, quoted::Expr, source::LineNumberNode, negate::Bool=false)
    evaled_args = evaluated.args
    quoted_args = quoted.args
    n = length(evaled_args)
    kw_suffix = ""
    if evaluated.head === :comparison
        args = evaled_args
        res = true
        i = 1
        while i < n
            a, op, b = args[i], args[i+1], args[i+2]
            if res
                res = op(a, b)
            end
            quoted_args[i] = a
            quoted_args[i+2] = b
            i += 2
        end

    elseif evaluated.head === :call
        op = evaled_args[1]
        kwargs = (evaled_args[2]::Expr).args  # Keyword arguments from `Expr(:parameters, ...)`
        args = evaled_args[3:n]

        res = op(args...; kwargs...)

        # Create "Evaluated" expression which looks like the original call but has all of
        # the arguments evaluated
        func_sym = quoted_args[1]::Union{Symbol,Expr}
        if isempty(kwargs)
            quoted = Expr(:call, func_sym, args...)
        elseif func_sym === :≈ && !res
            quoted = Expr(:call, func_sym, args...)
            kw_suffix = " ($(join(["$k=$v" for (k, v) in kwargs], ", ")))"
        else
            kwargs_expr = Expr(:parameters, [Expr(:kw, k, v) for (k, v) in kwargs]...)
            quoted = Expr(:call, func_sym, kwargs_expr, args...)
        end
    else
        throw(ArgumentError("Unhandled expression type: $(evaluated.head)"))
    end

    if negate
        res = !res
        quoted = Expr(:call, :!, quoted)
    end

    Returned(res,
             # stringify arguments in case of failure, for easy remote printing
             res === true ? quoted : sprint(print, quoted, context=(:limit => true)) * kw_suffix,
             source)
end

const comparison_prec = Base.operator_precedence(:(==))

"""
    test_expr!(ex, kws...)

Preprocess test expressions of function calls with trailing keyword arguments
so that e.g. `@test a ≈ b atol=ε` means `@test ≈(a, b, atol=ε)`.
"""
test_expr!(m, ex) = ex

function test_expr!(m, ex, kws...)
    ex isa Expr && ex.head === :call || @goto fail
    for kw in kws
        kw isa Expr && kw.head === :(=) || @goto fail
        kw.head = :kw
        push!(ex.args, kw)
    end
    return ex
@label fail
    error("invalid test macro call: $m $ex $(join(kws," "))")
end

# @test - check if the expression evaluates to true
"""
    @test ex
    @test f(args...) key=val ...
    @test ex broken=true
    @test ex skip=true

Test that the expression `ex` evaluates to `true`.
If executed inside a `@testset`, return a `Pass` `Result` if it does, a `Fail` `Result` if it is
`false`, and an `Error` `Result` if it could not be evaluated.
If executed outside a `@testset`, throw an exception instead of returning `Fail` or `Error`.

# Examples
```jldoctest
julia> @test true
Test Passed

julia> @test [1, 2] + [2, 1] == [3, 3]
Test Passed
```

The `@test f(args...) key=val...` form is equivalent to writing
`@test f(args..., key=val...)` which can be useful when the expression
is a call using infix syntax such as approximate comparisons:

```jldoctest
julia> @test π ≈ 3.14 atol=0.01
Test Passed
```

This is equivalent to the uglier test `@test ≈(π, 3.14, atol=0.01)`.
It is an error to supply more than one expression unless the first
is a call expression and the rest are assignments (`k=v`).

You can use any key for the `key=val` arguments, except for `broken` and `skip`,
which have special meanings in the context of `@test`:

* `broken=cond` indicates a test that should pass but currently consistently
  fails when `cond==true`.  Tests that the expression `ex` evaluates to `false`
  or causes an exception.  Returns a `Broken` `Result` if it does, or an `Error`
  `Result` if the expression evaluates to `true`.  Regular `@test ex` is
  evaluated when `cond==false`.
* `skip=cond` marks a test that should not be executed but should be included in
  test summary reporting as `Broken`, when `cond==true`.  This can be useful for
  tests that intermittently fail, or tests of not-yet-implemented functionality.
  Regular `@test ex` is evaluated when `cond==false`.

# Examples

```jldoctest
julia> @test 2 + 2 ≈ 6 atol=1 broken=true
Test Broken
  Expression: ≈(2 + 2, 6, atol = 1)

julia> @test 2 + 2 ≈ 5 atol=1 broken=false
Test Passed

julia> @test 2 + 2 == 5 skip=true
Test Broken
  Skipped: 2 + 2 == 5

julia> @test 2 + 2 == 4 skip=false
Test Passed
```

!!! compat "Julia 1.7"
     The `broken` and `skip` keyword arguments require at least Julia 1.7.
"""
macro test(ex, kws...)
    # Collect the broken/skip keywords and remove them from the rest of keywords
    broken = [kw.args[2] for kw in kws if kw.args[1] === :broken]
    skip = [kw.args[2] for kw in kws if kw.args[1] === :skip]
    kws = filter(kw -> kw.args[1] ∉ (:skip, :broken), kws)
    # Validation of broken/skip keywords
    for (kw, name) in ((broken, :broken), (skip, :skip))
        if length(kw) > 1
            error("invalid test macro call: cannot set $(name) keyword multiple times")
        end
    end
    if length(skip) > 0 && length(broken) > 0
        error("invalid test macro call: cannot set both skip and broken keywords")
    end

    # Build the test expression
    test_expr!("@test", ex, kws...)

    result = get_test_result(ex, __source__)

    ex = Expr(:inert, ex)
    result = quote
        if $(length(skip) > 0 && esc(skip[1]))
            record(get_testset(), Broken(:skipped, $ex))
        else
            let _do = $(length(broken) > 0 && esc(broken[1])) ? do_broken_test : do_test
                _do($result, $ex)
            end
        end
    end
    return result
end

"""
    @test_broken ex
    @test_broken f(args...) key=val ...

Indicates a test that should pass but currently consistently fails.
Tests that the expression `ex` evaluates to `false` or causes an
exception. Returns a `Broken` `Result` if it does, or an `Error` `Result`
if the expression evaluates to `true`.  This is equivalent to
[`@test ex broken=true`](@ref @test).

The `@test_broken f(args...) key=val...` form works as for the `@test` macro.

# Examples
```jldoctest
julia> @test_broken 1 == 2
Test Broken
  Expression: 1 == 2

julia> @test_broken 1 == 2 atol=0.1
Test Broken
  Expression: ==(1, 2, atol = 0.1)
```
"""
macro test_broken(ex, kws...)
    test_expr!("@test_broken", ex, kws...)
    result = get_test_result(ex, __source__)
    # code to call do_test with execution result and original expr
    ex = Expr(:inert, ex)
    return :(do_broken_test($result, $ex))
end

"""
    @test_skip ex
    @test_skip f(args...) key=val ...

Marks a test that should not be executed but should be included in test
summary reporting as `Broken`. This can be useful for tests that intermittently
fail, or tests of not-yet-implemented functionality.  This is equivalent to
[`@test ex skip=true`](@ref @test).

The `@test_skip f(args...) key=val...` form works as for the `@test` macro.

# Examples
```jldoctest
julia> @test_skip 1 == 2
Test Broken
  Skipped: 1 == 2

julia> @test_skip 1 == 2 atol=0.1
Test Broken
  Skipped: ==(1, 2, atol = 0.1)
```
"""
macro test_skip(ex, kws...)
    test_expr!("@test_skip", ex, kws...)
    ex = Expr(:inert, ex)
    testres = :(Broken(:skipped, $ex))
    return :(record(get_testset(), $testres))
end

# An internal function, called by the code generated by the @test
# macro to get results of the test expression.
# In the special case of a comparison, e.g. x == 5, generate code to
# evaluate each term in the comparison individually so the results
# can be displayed nicely.
function get_test_result(ex, source)
    negate = QuoteNode(false)
    orig_ex = ex
    # Evaluate `not` wrapped functions separately for pretty-printing failures
    if isa(ex, Expr) && ex.head === :call && length(ex.args) == 2 && ex.args[1] === :!
        negate = QuoteNode(true)
        ex = ex.args[2]
    end
    # Normalize non-dot comparison operator calls to :comparison expressions
    is_splat = x -> isa(x, Expr) && x.head === :...
    if isa(ex, Expr) && ex.head === :call && length(ex.args) == 3 &&
        first(string(ex.args[1])) != '.' && !is_splat(ex.args[2]) && !is_splat(ex.args[3]) &&
        (ex.args[1] === :(==) || Base.operator_precedence(ex.args[1]) == comparison_prec)
        ex = Expr(:comparison, ex.args[2], ex.args[1], ex.args[3])

    # Mark <: and >: as :comparison expressions
    elseif isa(ex, Expr) && length(ex.args) == 2 &&
        !is_splat(ex.args[1]) && !is_splat(ex.args[2]) &&
        Base.operator_precedence(ex.head) == comparison_prec
        ex = Expr(:comparison, ex.args[1], ex.head, ex.args[2])
    end
    if isa(ex, Expr) && ex.head === :comparison
        # pass all terms of the comparison to `eval_comparison`, as an Expr
        escaped_terms = [esc(arg) for arg in ex.args]
        quoted_terms = [QuoteNode(arg) for arg in ex.args]
        testret = :(eval_test(
            Expr(:comparison, $(escaped_terms...)),
            Expr(:comparison, $(quoted_terms...)),
            $(QuoteNode(source)),
            $negate,
        ))
    elseif isa(ex, Expr) && ex.head === :call && ex.args[1] in DISPLAY_FAILED
        escaped_func = esc(ex.args[1])
        quoted_func = QuoteNode(ex.args[1])

        escaped_args = []
        escaped_kwargs = []

        # Keywords that occur before `;`. Note that the keywords are being revised into
        # a form we can splat.
        for a in ex.args[2:end]
            if isa(a, Expr) && a.head === :kw
                push!(escaped_kwargs, Expr(:call, :(=>), QuoteNode(a.args[1]), esc(a.args[2])))
            end
        end

        # Keywords that occur after ';'
        parameters_expr = ex.args[2]
        if isa(parameters_expr, Expr) && parameters_expr.head === :parameters
            for a in parameters_expr.args
                if isa(a, Expr) && a.head === :kw
                    push!(escaped_kwargs, Expr(:call, :(=>), QuoteNode(a.args[1]), esc(a.args[2])))
                elseif isa(a, Expr) && a.head === :...
                    push!(escaped_kwargs, Expr(:..., esc(a.args[1])))
                elseif isa(a, Expr) && a.head === :.
                    push!(escaped_kwargs, Expr(:call, :(=>), QuoteNode(a.args[2].value), esc(Expr(:., a.args[1], QuoteNode(a.args[2].value)))))
                elseif isa(a, Symbol)
                    push!(escaped_kwargs, Expr(:call, :(=>), QuoteNode(a), esc(a)))
                end
            end
        end

        # Positional arguments
        for a in ex.args[2:end]
            isa(a, Expr) && a.head in (:kw, :parameters) && continue

            if isa(a, Expr) && a.head === :...
                push!(escaped_args, Expr(:..., esc(a.args[1])))
            else
                push!(escaped_args, esc(a))
            end
        end

        testret = :(eval_test(
            Expr(:call, $escaped_func, Expr(:parameters, $(escaped_kwargs...)), $(escaped_args...)),
            Expr(:call, $quoted_func),
            $(QuoteNode(source)),
            $negate,
        ))
    else
        ex = Expr(:block, source, esc(orig_ex))
        testret = :(Returned($ex, nothing, $(QuoteNode(source))))
    end
    result = quote
        try
            $testret
        catch _e
            _e isa InterruptException && rethrow()
            Threw(_e, Base.current_exceptions(), $(QuoteNode(source)))
        end
    end
    result
end

# An internal function, called by the code generated by the @test
# macro to actually perform the evaluation and manage the result.
function do_test(result::ExecutionResult, orig_expr)
    # get_testset() returns the most recently added test set
    # We then call record() with this test set and the test result
    if isa(result, Returned)
        # expr, in the case of a comparison, will contain the
        # comparison with evaluated values of each term spliced in.
        # For anything else, just contains the test expression.
        # value is the evaluated value of the whole test expression.
        # Ideally it is true, but it may be false or non-Boolean.
        value = result.value
        testres = if isa(value, Bool)
            # a true value Passes
            value ? Pass(:test, orig_expr, result.data, value, result.source) :
                    Fail(:test, orig_expr, result.data, value, nothing, result.source, false)
        else
            # If the result is non-Boolean, this counts as an Error
            Error(:test_nonbool, orig_expr, value, nothing, result.source)
        end
    else
        # The predicate couldn't be evaluated without throwing an
        # exception, so that is an Error and not a Fail
        @assert isa(result, Threw)
        testres = Error(:test_error, orig_expr, result.exception, result.backtrace::Vector{Any}, result.source)
    end
    isa(testres, Pass) || trigger_test_failure_break(result)
    record(get_testset(), testres)
end

function do_broken_test(result::ExecutionResult, orig_expr)
    testres = Broken(:test, orig_expr)
    # Assume the test is broken and only change if the result is true
    if isa(result, Returned)
        value = result.value
        if isa(value, Bool)
            if value
                testres = Error(:test_unbroken, orig_expr, value, nothing, result.source)
            end
        else
            # If the result is non-Boolean, this counts as an Error
            testres = Error(:test_nonbool, orig_expr, value, nothing, result.source)
        end
    end
    record(get_testset(), testres)
end

#-----------------------------------------------------------------------

"""
    @test_throws exception expr

Tests that the expression `expr` throws `exception`.
The exception may specify either a type,
a string, regular expression, or list of strings occurring in the displayed error message,
a matching function,
or a value (which will be tested for equality by comparing fields).
Note that `@test_throws` does not support a trailing keyword form.

!!! compat "Julia 1.8"
    The ability to specify anything other than a type or a value as `exception` requires Julia v1.8 or later.

# Examples
```jldoctest
julia> @test_throws BoundsError [1, 2, 3][4]
Test Passed
      Thrown: BoundsError

julia> @test_throws DimensionMismatch [1, 2, 3] + [1, 2]
Test Passed
      Thrown: DimensionMismatch

julia> @test_throws "Try sqrt(Complex" sqrt(-1)
Test Passed
     Message: "DomainError with -1.0:\\nsqrt was called with a negative real argument but will only return a complex result if called with a complex argument. Try sqrt(Complex(x))."
```

In the final example, instead of matching a single string it could alternatively have been performed with:

- `["Try", "Complex"]` (a list of strings)
- `r"Try sqrt\\([Cc]omplex"` (a regular expression)
- `str -> occursin("complex", str)` (a matching function)
"""
macro test_throws(extype, ex)
    orig_ex = Expr(:inert, ex)
    ex = Expr(:block, __source__, esc(ex))
    result = quote
        try
            Returned($ex, nothing, $(QuoteNode(__source__)))
        catch _e
            if $(esc(extype)) != InterruptException && _e isa InterruptException
                rethrow()
            end
            Threw(_e, Base.current_exceptions(), $(QuoteNode(__source__)))
        end
    end
    return :(do_test_throws($result, $orig_ex, $(esc(extype))))
end

const MACROEXPAND_LIKE = Symbol.(("@macroexpand", "@macroexpand1", "macroexpand"))

function isequalexception(@nospecialize(a), @nospecialize(b))
    for fld in 1:nfields(b)
        if !isequal(getfield(a, fld), getfield(b, fld))
            return false
        end
    end
    return true
end
function isequalexception(a::UndefVarError, b::UndefVarError)
    # Ignore different world ages
    return isequal(a.var, b.var) && isequal(a.scope, b.scope)
end

# An internal function, called by the code generated by @test_throws
# to evaluate and catch the thrown exception - if it exists
function do_test_throws(result::ExecutionResult, orig_expr, extype)
    if isa(result, Threw)
        # Check that the right type of exception was thrown
        success = false
        message_only = false
        exc = result.exception
        # NB: Throwing LoadError from macroexpands is deprecated, but in order to limit
        # the breakage in package tests we add extra logic here.
        from_macroexpand =
            orig_expr isa Expr &&
            orig_expr.head in (:call, :macrocall) &&
            orig_expr.args[1] in MACROEXPAND_LIKE
        if isa(extype, Type)
            success =
                if from_macroexpand && extype == LoadError && exc isa Exception
                    Base.depwarn("macroexpand no longer throws a LoadError so `@test_throws LoadError ...` is deprecated and passed without checking the error type!", :do_test_throws)
                    true
                elseif extype == ErrorException && isa(exc, FieldError)
                    Base.depwarn(lazy"ErrorException should no longer be used to test field access; FieldError should be used instead!", :do_test_throws)
                    true
                else
                    isa(exc, extype)
                end
        elseif isa(extype, Exception) || !isa(exc, Exception)
            if extype isa LoadError && !(exc isa LoadError) && typeof(extype.error) == typeof(exc)
                extype = extype.error # deprecated
            end
            # Support `UndefVarError(:x)` meaning `UndefVarError(:x, scope)` for any `scope`.
            # Retains the behaviour from pre-v1.11 when `UndefVarError` didn't have `scope`.
            if isa(extype, UndefVarError) && !isdefined(extype, :scope)
                success = exc isa UndefVarError && exc.var == extype.var
            else isa(exc, typeof(extype))
                success = isequalexception(exc, extype)
            end
        else
            message_only = true
            exc = sprint(showerror, exc)
            success = contains_warn(exc, extype)
            exc = repr(exc)
            if isa(extype, AbstractString)
                extype = repr(extype)
            elseif isa(extype, Function)
                extype = "< match function >"
            end
        end
        if success
            testres = Pass(:test_throws, orig_expr, extype, exc, result.source, message_only)
        else
            if result.backtrace !== nothing
                bt = scrub_exc_stack(result.backtrace, nothing, extract_file(result.source))
                bt_str = try # try the latest world for this, since we might have eval'd new code for show
                    Base.invokelatest(sprint, Base.show_exception_stack, bt; context=stdout)
                catch ex
                    "#=ERROR showing exception stack=# " *
                        try
                            sprint(Base.showerror, ex, catch_backtrace(); context=stdout)
                        catch
                            "of type " * string(typeof(ex))
                        end
                end
            else
                bt_str = nothing
            end
            testres = Fail(:test_throws_wrong, orig_expr, extype, exc, nothing, result.source, message_only, bt_str)
        end
    else
        testres = Fail(:test_throws_nothing, orig_expr, extype, nothing, nothing, result.source, false)
    end
    record(get_testset(), testres)
end

#-----------------------------------------------------------------------
# Test for log messages

# Test for warning messages (deprecated)

contains_warn(output, s::AbstractString) = occursin(s, output)
contains_warn(output, s::Regex) = occursin(s, output)
contains_warn(output, s::Function) = s(output)
contains_warn(output, S::Union{AbstractArray,Tuple}) = all(s -> contains_warn(output, s), S)

"""
    @test_warn msg expr

Test whether evaluating `expr` results in [`stderr`](@ref) output that contains
the `msg` string or matches the `msg` regular expression.  If `msg` is
a boolean function, tests whether `msg(output)` returns `true`.  If `msg` is a
tuple or array, checks that the error output contains/matches each item in `msg`.
Returns the result of evaluating `expr`.

See also [`@test_nowarn`](@ref) to check for the absence of error output.

Note: Warnings generated by `@warn` cannot be tested with this macro. Use
[`@test_logs`](@ref) instead.
"""
macro test_warn(msg, expr)
    test_warn_expr(expr, msg)
end

"""
    @test_nowarn expr

Test whether evaluating `expr` results in empty [`stderr`](@ref) output
(no warnings or other messages).  Returns the result of evaluating `expr`.

Note: The absence of warnings generated by `@warn` cannot be tested
with this macro. Use [`@test_logs`](@ref) instead.
"""
macro test_nowarn(expr)
    # allow printing the content of `stderr` again to `stderr` here while suppressing it
    # for `@test_warn`. If that shouldn't be used, this could just be `test_warn_expr(expr, #=msg=#isempty)`
    test_warn_expr(expr, function (s)
        print(stderr, s) # this is helpful for debugging
        isempty(s)
    end)
end

function test_warn_expr(@nospecialize(expr), @nospecialize(msg))
    return :(let fname = tempname()
        try
            f = open(fname, "w")
            stdold = stderr
            redirect_stderr(f)
            ret = try
                # We deliberately don't use the thunk versions of open/redirect
                # to ensure that adding the macro does not change the toplevel-ness
                # of the resulting expression.
                $(esc(expr))
            finally
                redirect_stderr(stdold)
                close(f)
            end
            @test contains_warn(read(fname, String), $(esc(msg)))
            ret
        finally
            rm(fname, force=true)
        end
    end)
end

#-----------------------------------------------------------------------

# The AbstractTestSet interface is defined by two methods:
# record(AbstractTestSet, Result)
#   Called by do_test after a test is evaluated
# finish(AbstractTestSet)
#   Called after the test set has been popped from the test set stack
abstract type AbstractTestSet end

"""
    record(ts::AbstractTestSet, res::Result)

Record a result to a testset. This function is called by the `@testset`
infrastructure each time a contained `@test` macro completes, and is given the
test result (which could be an `Error`). This will also be called with an `Error`
if an exception is thrown inside the test block but outside of a `@test` context.
"""
function record end

"""
    finish(ts::AbstractTestSet)

Do any final processing necessary for the given testset. This is called by the
`@testset` infrastructure after a test block executes.

Custom `AbstractTestSet` subtypes should call `record` on their parent (if there
is one) to add themselves to the tree of test results. This might be implemented
as:

```julia
if get_testset_depth() != 0
    # Attach this test set to the parent test set
    parent_ts = get_testset()
    record(parent_ts, self)
    return self
end
```
"""
finish(ts::AbstractTestSet) = ts

"""
    TestSetException

Thrown when a test set finishes and not all tests passed.
"""
struct TestSetException <: Exception
    pass::Int
    fail::Int
    error::Int
    broken::Int
    errors_and_fails::Vector{Union{Fail, Error}}
end

function Base.show(io::IO, ex::TestSetException)
    print(io, "Some tests did not pass: ")
    print(io, ex.pass,  " passed, ")
    print(io, ex.fail,  " failed, ")
    print(io, ex.error, " errored, ")
    print(io, ex.broken, " broken.")
end

function Base.showerror(io::IO, ex::TestSetException, bt; backtrace=true)
    printstyled(io, string(ex), color=Base.error_color())
end

#-----------------------------------------------------------------------

"""
    FallbackTestSet

A simple fallback test set that throws immediately on a failure.
"""
struct FallbackTestSet <: AbstractTestSet end

struct FallbackTestSetException <: Exception
    msg::String
end

function Base.showerror(io::IO, ex::FallbackTestSetException, bt; backtrace=true)
    printstyled(io, ex.msg, color=Base.error_color())
end

# Records nothing, and throws an error immediately whenever a Fail or
# Error occurs. Takes no action in the event of a Pass or Broken result
record(ts::FallbackTestSet, t::Union{Pass, Broken}) = t
function record(ts::FallbackTestSet, t::Union{Fail, Error})
    println(t)
    throw(FallbackTestSetException("There was an error during testing"))
end

#-----------------------------------------------------------------------

"""
    ContextTestSet

Passes test failures through to the parent test set, while adding information
about a context object that is being tested.
"""
struct ContextTestSet <: AbstractTestSet
    parent_ts::AbstractTestSet
    context_name::Union{Symbol, Expr}
    context::Any
end

function ContextTestSet(name::Union{Symbol, Expr}, @nospecialize(context))
    if (name isa Expr) && (name.head != :tuple)
        error("Invalid syntax: $(name)")
    end
    return ContextTestSet(get_testset(), name, context)
end
record(c::ContextTestSet, t) = record(c.parent_ts, t)
function record(c::ContextTestSet, t::Fail)
    context = string(c.context_name, " = ", c.context)
    context = t.context === nothing ? context : string(t.context, "\n              ", context)
    record(c.parent_ts, Fail(t.test_type, t.orig_expr, t.data, t.value, context, t.source, t.message_only))
end

#-----------------------------------------------------------------------

"""
    DefaultTestSet

If using the DefaultTestSet, the test results will be recorded. If there
are any `Fail`s or `Error`s, an exception will be thrown only at the end,
along with a summary of the test results.
"""
mutable struct DefaultTestSet <: AbstractTestSet
    description::String
    results::Vector{Any}
    n_passed::Int
    anynonpass::Bool
    verbose::Bool
    showtiming::Bool
    time_start::Float64
    time_end::Union{Float64,Nothing}
    failfast::Bool
    file::Union{String,Nothing}
    rng::Union{Nothing,AbstractRNG}
end
function DefaultTestSet(desc::AbstractString; verbose::Bool = false, showtiming::Bool = true, failfast::Union{Nothing,Bool} = nothing, source = nothing, rng = nothing)
    if isnothing(failfast)
        # pass failfast state into child testsets
        parent_ts = get_testset()
        if parent_ts isa DefaultTestSet
            failfast = parent_ts.failfast
        else
            failfast = false
        end
    end
    return DefaultTestSet(String(desc)::String, [], 0, false, verbose, showtiming, time(), nothing, failfast, extract_file(source), rng)
end
extract_file(source::LineNumberNode) = extract_file(source.file)
extract_file(file::Symbol) = string(file)
extract_file(::Nothing) = nothing

struct FailFastError <: Exception end

# For a broken result, simply store the result
record(ts::DefaultTestSet, t::Broken) = (push!(ts.results, t); t)
# For a passed result, do not store the result since it uses a lot of memory
record(ts::DefaultTestSet, t::Pass) = (ts.n_passed += 1; t)

# For the other result types, immediately print the error message
# but do not terminate. Print a backtrace.
function record(ts::DefaultTestSet, t::Union{Fail, Error}; print_result::Bool=TESTSET_PRINT_ENABLE[])
    if print_result
        print(ts.description, ": ")
        # don't print for interrupted tests
        if !(t isa Error) || t.test_type !== :test_interrupted
            print(t)
            if !isa(t, Error) # if not gets printed in the show method
                Base.show_backtrace(stdout, scrub_backtrace(backtrace(), ts.file, extract_file(t.source)))
            end
            println()
        end
    end
    push!(ts.results, t)
    (FAIL_FAST[] || ts.failfast) && throw(FailFastError())
    return t
end

"""
    print_verbose(::AbstractTestSet) -> Bool

Whether printing involving this `AbstractTestSet` should be verbose or not.

Defaults to `false`.
"""
function print_verbose end

"""
    results(::AbstractTestSet)

Return an iterator of results aggregated by this `AbstractTestSet`, if any were recorded.

Defaults to the empty tuple.
"""
function results end

print_verbose(ts::DefaultTestSet) = ts.verbose
results(ts::DefaultTestSet) = ts.results

# When a DefaultTestSet finishes, it records itself to its parent
# testset, if there is one. This allows for recursive printing of
# the results at the end of the tests
record(ts::DefaultTestSet, t::AbstractTestSet) = push!(ts.results, t)

@specialize

"""
    print_test_errors(::AbstractTestSet)

Prints the errors that were recorded by this `AbstractTestSet` after it
was `finish`ed.
"""
function print_test_errors(ts::AbstractTestSet)
    for t in results(ts)
        if isa(t, Error) || isa(t, Fail)
            println("Error in testset $(ts.description):")
            show(t)
            println()
        elseif isa(t, AbstractTestSet)
            print_test_errors(t)
        end
    end
end

"""
    print_test_results(ts::AbstractTestSet, depth_pad=0)

Print the results of an `AbstractTestSet` as a formatted table.

`depth_pad` refers to how much padding should be added in front of all output.

Called inside of `Test.finish`, if the `finish`ed testset is the topmost
testset.
"""
function print_test_results(ts::AbstractTestSet, depth_pad=0)
    # Calculate the overall number for each type so each of
    # the test result types are aligned
    tc = get_test_counts(ts)
    total_pass   = tc.passes + tc.cumulative_passes
    total_fail   = tc.fails  + tc.cumulative_fails
    total_error  = tc.errors + tc.cumulative_errors
    total_broken = tc.broken + tc.cumulative_broken
    dig_pass   = total_pass   > 0 ? ndigits(total_pass)   : 0
    dig_fail   = total_fail   > 0 ? ndigits(total_fail)   : 0
    dig_error  = total_error  > 0 ? ndigits(total_error)  : 0
    dig_broken = total_broken > 0 ? ndigits(total_broken) : 0
    total = total_pass + total_fail + total_error + total_broken
    dig_total = total > 0 ? ndigits(total) : 0
    # For each category, take max of digits and header width if there are
    # tests of that type
    pass_width   = dig_pass   > 0 ? max(length("Pass"),   dig_pass)   : 0
    fail_width   = dig_fail   > 0 ? max(length("Fail"),   dig_fail)   : 0
    error_width  = dig_error  > 0 ? max(length("Error"),  dig_error)  : 0
    broken_width = dig_broken > 0 ? max(length("Broken"), dig_broken) : 0
    total_width  = max(textwidth("Total"),  dig_total)
    duration_width = max(textwidth("Time"), textwidth(tc.duration))
    # Calculate the alignment of the test result counts by
    # recursively walking the tree of test sets
    align = max(get_alignment(ts, depth_pad), textwidth("Test Summary:"))
    # Print the outer test set header once
    printstyled(rpad("Test Summary:", align, " "), " |", " "; bold=true)
    if pass_width > 0
        printstyled(lpad("Pass", pass_width, " "), "  "; bold=true, color=:green)
    end
    if fail_width > 0
        printstyled(lpad("Fail", fail_width, " "), "  "; bold=true, color=Base.error_color())
    end
    if error_width > 0
        printstyled(lpad("Error", error_width, " "), "  "; bold=true, color=Base.error_color())
    end
    if broken_width > 0
        printstyled(lpad("Broken", broken_width, " "), "  "; bold=true, color=Base.warn_color())
    end
    if total_width > 0 || total == 0
        printstyled(lpad("Total", total_width, " "), "  "; bold=true, color=Base.info_color())
    end
    timing = isdefined(ts, :showtiming) ? ts.showtiming : false
    if timing
        printstyled(lpad("Time", duration_width, " "); bold=true)
    end
    println()
    # Recursively print a summary at every level
    print_counts(ts, depth_pad, align, pass_width, fail_width, error_width, broken_width, total_width, duration_width, timing)
    # Print the RNG of the outer testset if there are failures
    if total != total_pass + total_broken
        rng = get_rng(ts)
        if !isnothing(rng)
            println("RNG of the outermost testset: ", rng)
        end
    end
end


const TESTSET_PRINT_ENABLE = Ref(true)

# Called at the end of a @testset, behaviour depends on whether
# this is a child of another testset, or the "root" testset
function finish(ts::DefaultTestSet; print_results::Bool=TESTSET_PRINT_ENABLE[])
    ts.time_end = time()
    # If we are a nested test set, do not print a full summary
    # now - let the parent test set do the printing
    if get_testset_depth() != 0
        # Attach this test set to the parent test set
        parent_ts = get_testset()
        record(parent_ts, ts)
        return ts
    end
    tc = get_test_counts(ts)
    total_pass   = tc.passes + tc.cumulative_passes
    total_fail   = tc.fails  + tc.cumulative_fails
    total_error  = tc.errors + tc.cumulative_errors
    total_broken = tc.broken + tc.cumulative_broken
    total = total_pass + total_fail + total_error + total_broken

    if print_results
        print_test_results(ts)
    end

    # Finally throw an error as we are the outermost test set
    if total != total_pass + total_broken
        # Get all the error/failures and bring them along for the ride
        efs = filter_errors(ts)
        throw(TestSetException(total_pass, total_fail, total_error, total_broken, efs))
    end

    # return the testset so it is returned from the @testset macro
    ts
end

# Recursive function that finds the column that the result counts
# can begin at by taking into account the width of the descriptions
# and the amount of indentation. If a test set had no failures, and
# no failures in child test sets, there is no need to include those
# in calculating the alignment
function get_alignment(ts::DefaultTestSet, depth::Int)
    # The minimum width at this depth is
    ts_width = 2*depth + length(ts.description)
    # If not verbose and all passing, no need to look at children
    !ts.verbose && !ts.anynonpass && return ts_width
    # Return the maximum of this width and the minimum width
    # for all children (if they exist)
    isempty(ts.results) && return ts_width
    child_widths = map(t->get_alignment(t, depth+1), ts.results)
    return max(ts_width, maximum(child_widths))
end
get_alignment(ts, depth::Int) = 0

# Recursive function that fetches backtraces for any and all errors
# or failures the testset and its children encountered
function filter_errors(ts::DefaultTestSet)
    efs = []
    for t in ts.results
        if isa(t, DefaultTestSet)
            append!(efs, filter_errors(t))
        elseif isa(t, Union{Fail, Error})
            append!(efs, [t])
        end
    end
    efs
end

"""
    Test.get_rng(ts::AbstractTestSet) -> Union{Nothing,AbstractRNG}

Return the global random number generator (RNG) associated to the input testset `ts`.
If no RNG is associated to it, return `nothing`.
"""
get_rng(::AbstractTestSet) = nothing
get_rng(ts::DefaultTestSet) = ts.rng
"""
    Test.set_rng!(ts::AbstractTestSet, rng::AbstractRNG) -> AbstractRNG

Set the global random number generator (RNG) associated to the input testset `ts` to `rng`.
If no RNG is associated to it, do nothing.
In any case, always return the input `rng`.
"""
set_rng!(::AbstractTestSet, rng::AbstractRNG) = rng
set_rng!(ts::DefaultTestSet, rng::AbstractRNG) = ts.rng = rng

"""
    TestCounts

Holds the state for recursively gathering the results of a test set for display purposes.

Fields:

 * `customized`: Whether the function `get_test_counts` was customized for the `AbstractTestSet`
                 this counts object is for. If a custom method was defined, always pass `true`
                 to the constructor.
 * `passes`: The number of passing `@test` invocations.
 * `fails`: The number of failing `@test` invocations.
 * `errors`: The number of erroring `@test` invocations.
 * `broken`: The number of broken `@test` invocations.
 * `passes`: The cumulative number of passing `@test` invocations.
 * `fails`: The cumulative number of failing `@test` invocations.
 * `errors`: The cumulative number of erroring `@test` invocations.
 * `broken`: The cumulative number of broken `@test` invocations.
 * `duration`: The total duration the `AbstractTestSet` in question ran for, as a formatted `String`.
"""
struct TestCounts
    customized::Bool
    passes::Int
    fails::Int
    errors::Int
    broken::Int
    cumulative_passes::Int
    cumulative_fails::Int
    cumulative_errors::Int
    cumulative_broken::Int
    duration::String
end

""""
    get_test_counts(::AbstractTestSet) -> TestCounts

Recursive function that counts the number of test results of each
type directly in the testset, and totals across the child testsets.

Custom `AbstractTestSet` should implement this function to get their totals
counted & displayed with `DefaultTestSet` as well.

If this is not implemented for a custom `TestSet`, the printing falls back to
reporting `x` for failures and `?s` for the duration.
"""
function get_test_counts end

get_test_counts(ts::AbstractTestSet) = TestCounts(false, 0,0,0,0,0,0,0,0, format_duration(ts))

function get_test_counts(ts::DefaultTestSet)
    passes, fails, errors, broken = ts.n_passed, 0, 0, 0
    # cumulative results
    c_passes, c_fails, c_errors, c_broken = 0, 0, 0, 0
    for t in ts.results
        isa(t, Fail)   && (fails  += 1)
        isa(t, Error)  && (errors += 1)
        isa(t, Broken) && (broken += 1)
        if isa(t, AbstractTestSet)
            tc = get_test_counts(t)::TestCounts
            c_passes += tc.passes + tc.cumulative_passes
            c_fails  += tc.fails + tc.cumulative_fails
            c_errors += tc.errors + tc.cumulative_errors
            c_broken += tc.broken + tc.cumulative_broken
        end
    end
    duration = format_duration(ts)
    ts.anynonpass = (fails + errors + c_fails + c_errors > 0)
    return TestCounts(true, passes, fails, errors, broken, c_passes, c_fails, c_errors, c_broken, duration)
end

"""
    format_duration(::AbstractTestSet)

Return a formatted string for printing the duration the testset ran for.

If not defined, falls back to `"?s"`.
"""
format_duration(::AbstractTestSet) = "?s"

function format_duration(ts::DefaultTestSet)
    (; time_start, time_end) = ts
    isnothing(time_end) && return ""

    dur_s = time_end - time_start
    if dur_s < 60
        string(round(dur_s, digits = 1), "s")
    else
        m, s = divrem(dur_s, 60)
        s = lpad(string(round(s, digits = 1)), 4, "0")
        string(round(Int, m), "m", s, "s")
    end
end

print_verbose(::AbstractTestSet) = false
results(::AbstractTestSet) = ()

# Recursive function that prints out the results at each level of
# the tree of test sets
function print_counts(ts::AbstractTestSet, depth, align,
                      pass_width, fail_width, error_width, broken_width, total_width, duration_width, showtiming)
    # Count results by each type at this level, and recursively
    # through any child test sets
    tc = get_test_counts(ts)
    fallbackstr = tc.customized ? " " : "x"
    subtotal = tc.passes + tc.fails + tc.errors + tc.broken +
               tc.cumulative_passes + tc.cumulative_fails + tc.cumulative_errors + tc.cumulative_broken
    # Print test set header, with an alignment that ensures all
    # the test results appear above each other
    print(rpad(string("  "^depth, ts.description), align, " "), " | ")

    n_passes = tc.passes + tc.cumulative_passes
    if n_passes > 0
        printstyled(lpad(string(n_passes), pass_width, " "), "  ", color=:green)
    elseif pass_width > 0
        # No passes at this level, but some at another level
        printstyled(lpad(fallbackstr, pass_width, " "), "  ", color=:green)
    end

    n_fails = tc.fails + tc.cumulative_fails
    if n_fails > 0
        printstyled(lpad(string(n_fails), fail_width, " "), "  ", color=Base.error_color())
    elseif fail_width > 0
        # No fails at this level, but some at another level
        printstyled(lpad(fallbackstr, fail_width, " "), "  ", color=Base.error_color())
    end

    n_errors = tc.errors + tc.cumulative_errors
    if n_errors > 0
        printstyled(lpad(string(n_errors), error_width, " "), "  ", color=Base.error_color())
    elseif error_width > 0
        # No errors at this level, but some at another level
        printstyled(lpad(fallbackstr, error_width, " "), "  ", color=Base.error_color())
    end

    n_broken = tc.broken + tc.cumulative_broken
    if n_broken > 0
        printstyled(lpad(string(n_broken), broken_width, " "), "  ", color=Base.warn_color())
    elseif broken_width > 0
        # None broken at this level, but some at another level
        printstyled(lpad(fallbackstr, broken_width, " "), "  ", color=Base.warn_color())
    end

    if n_passes == 0 && n_fails == 0 && n_errors == 0 && n_broken == 0
        total_str = tc.customized ? string(subtotal) : "?"
        printstyled(lpad(total_str, total_width, " "), "  ", color=Base.info_color())
    else
        printstyled(lpad(string(subtotal), total_width, " "), "  ", color=Base.info_color())
    end

    if showtiming
        printstyled(lpad(tc.duration, duration_width, " "))
    end
    println()

    # Only print results at lower levels if we had failures or if the user
    # wants. Requires the given `AbstractTestSet` to have a vector of results
    if ((n_passes + n_broken != subtotal) || print_verbose(ts))
        for t in results(ts)
            if isa(t, AbstractTestSet)
                print_counts(t, depth + 1, align,
                    pass_width, fail_width, error_width, broken_width, total_width, duration_width, ts.showtiming)
            end
        end
    end
end

#-----------------------------------------------------------------------

function _check_testset(testsettype, testsetname)
    if !(testsettype isa Type && testsettype <: AbstractTestSet)
        error("Expected `$testsetname` to be an AbstractTestSet, it is a ",
              typeof(testsettype), ". ",
              typeof(testsettype) == String ?
                  """
                  To use `$testsetname` as a testset name, interpolate it into a string, e.g:
                      @testset "\$$testsetname" begin
                          ...
                      end"""
             :
                  ""
            )
    end
end

"""
    @testset [CustomTestSet] [options...] ["description"] begin test_ex end
    @testset [CustomTestSet] [options...] ["description \$v"] for v in itr test_ex end
    @testset [CustomTestSet] [options...] ["description \$v, \$w"] for v in itrv, w in itrw test_ex end
    @testset [CustomTestSet] [options...] ["description"] test_func()
    @testset let v = v, w = w; test_ex; end

# With begin/end or function call

When @testset is used, with begin/end or a single function call, the macro
starts a new test set in which to evaluate the given expression.

If no custom testset type is given it defaults to creating a `DefaultTestSet`.
`DefaultTestSet` records all the results and, if there are any `Fail`s or
`Error`s, throws an exception at the end of the top-level (non-nested) test set,
along with a summary of the test results.

Any custom testset type (subtype of `AbstractTestSet`) can be given and it will
also be used for any nested `@testset` invocations. The given options are only
applied to the test set where they are given. The default test set type
accepts the following options:
- `verbose::Bool`: if `true`, the result summary of the nested testsets is shown even
  when they all pass (the default is `false`).
- `showtiming::Bool`: if `true`, the duration of each displayed testset is shown
  (the default is `true`).
- `failfast::Bool`: if `true`, any test failure or error will cause the testset and any
  child testsets to return immediately (the default is `false`).
  This can also be set globally via the env var `JULIA_TEST_FAILFAST`.
- `rng::Random.AbstractRNG`: use the given random number generator (RNG) as the global one
  for the testset.  `rng` must be `copy!`-able.  This option can be useful to locally
  reproduce stochastic test failures which only depend on the state of the global RNG.

!!! compat "Julia 1.8"
    `@testset test_func()` requires at least Julia 1.8.

!!! compat "Julia 1.9"
    `failfast` requires at least Julia 1.9.

!!! compat "Julia 1.12"
    The `rng` option requires at least Julia 1.12.

The description string accepts interpolation from the loop indices.
If no description is provided, one is constructed based on the variables.
If a function call is provided, its name will be used.
Explicit description strings override this behavior.

By default the `@testset` macro will return the testset object itself, though
this behavior can be customized in other testset types. If a `for` loop is used
then the macro collects and returns a list of the return values of the `finish`
method, which by default will return a list of the testset objects used in
each iteration.

Before the execution of the body of a `@testset`, there is an implicit
call to `copy!(Random.default_rng(), rng)` where `rng` is the RNG of the current task, or
the value of the RNG passed via the `rng` option.
Moreover, after the execution of the body, the state of the global RNG is
restored to what it was before the `@testset`. This is meant to ease
reproducibility in case of failure, and to allow seamless
re-arrangements of `@testset`s regardless of their side-effect on the
global RNG state.

!!! note "RNG of nested testsets"
    Unless changed with the `rng` option, the same RNG is set at the beginning of all
    nested testsets.  The RNG printed to screen when a testset has failures is the global RNG of
    the outermost testset even if inner testsets have different RNGs manually set by the user.

## Examples
```jldoctest; filter = r"trigonometric identities |    4      4  [0-9\\.]+s"
julia> @testset "trigonometric identities" begin
           θ = 2/3*π
           @test sin(-θ) ≈ -sin(θ)
           @test cos(-θ) ≈ cos(θ)
           @test sin(2θ) ≈ 2*sin(θ)*cos(θ)
           @test cos(2θ) ≈ cos(θ)^2 - sin(θ)^2
       end;
Test Summary:            | Pass  Total  Time
trigonometric identities |    4      4  0.2s
```

# `@testset for`

When `@testset for` is used, the macro starts a new test for each iteration of
the provided loop. The semantics of each test set are otherwise identical to that
of that `begin/end` case (as if used for each loop iteration).

# `@testset let`

When `@testset let` is used, the macro starts a *transparent* test set with
the given object added as a context object to any failing test contained
therein. This is useful when performing a set of related tests on one larger
object and it is desirable to print this larger object when any of the
individual tests fail. Transparent test sets do not introduce additional levels
of nesting in the test set hierarchy and are passed through directly to the
parent test set (with the context object appended to any failing tests.)

!!! compat "Julia 1.9"
    `@testset let` requires at least Julia 1.9.

!!! compat "Julia 1.10"
    Multiple `let` assignments are supported since Julia 1.10.

# Special implicit world age increment for `@testset begin`

World age inside `@testset begin` increments implicitly after every statement.
This matches the behavior of ordinary toplevel code, but not that of ordinary
`begin/end` blocks, i.e. with respect to world age, `@testset begin` behaves
as if the body of the `begin/end` block was written at toplevel.

## Examples
```jldoctest
julia> @testset let logi = log(im)
           @test imag(logi) == π/2
           @test !iszero(real(logi))
       end
Test Failed at none:3
  Expression: !(iszero(real(logi)))
     Context: logi = 0.0 + 1.5707963267948966im

ERROR: There was an error during testing

julia> @testset let logi = log(im), op = !iszero
           @test imag(logi) == π/2
           @test op(real(logi))
       end
Test Failed at none:3
  Expression: op(real(logi))
     Context: logi = 0.0 + 1.5707963267948966im
              op = !iszero

ERROR: There was an error during testing
```
"""
macro testset(args...)
    isempty(args) && error("No arguments to @testset")

    tests = args[end]

    # Determine if a single block or for-loop style
    if !isa(tests,Expr) || (tests.head !== :for && tests.head !== :block && tests.head !== :call && tests.head !== :let)

        error("Expected function call, begin/end block or for loop as argument to @testset")
    end

    FAIL_FAST[] = Base.get_bool_env("JULIA_TEST_FAILFAST", false)

    if tests.head === :for
        return testset_forloop(args, tests, __source__)
    elseif tests.head === :let
        return testset_context(args, tests, __source__)
    else
        return testset_beginend_call(args, tests, __source__)
    end
end

trigger_test_failure_break(@nospecialize(err)) =
    ccall(:jl_test_failure_breakpoint, Cvoid, (Any,), err)

"""
Generate the code for an `@testset` with a `let` argument.
"""
function testset_context(args, ex, source)
    desc, testsettype, options = parse_testset_args(args[1:end-1])
    if desc !== nothing || testsettype !== nothing
        # Reserve this syntax if we ever want to allow this, but for now,
        # just do the transparent context test set.
        error("@testset with a `let` argument cannot be customized")
    end

    let_ex = ex.args[1]

    if Meta.isexpr(let_ex, :(=))
        contexts = Any[let_ex.args[1]]
    elseif Meta.isexpr(let_ex, :block)
        contexts = Any[]
        for assign_ex in let_ex.args
            if Meta.isexpr(assign_ex, :(=))
                push!(contexts, assign_ex.args[1])
            else
                error("Malformed `let` expression is given")
            end
        end
    else
        error("Malformed `let` expression is given")
    end
    test_ex = ex.args[2]
    for context in contexts
        test_ex = :($Test.@with_testset($ContextTestSet($(QuoteNode(context)), $context; $options...), $test_ex))
    end
    ex.args[2] = test_ex
    return esc(ex)
end

function insert_toplevel_latestworld(@nospecialize(tests))
    isa(tests, Expr) || return tests
    (tests.head !== :block) && return tests
    ret = Expr(:block)
    for arg in tests.args
        push!(ret.args, arg)
        if isa(arg, LineNumberNode) ||
          (isa(arg, Expr) && arg.head in (:latestworld, :var"latestworld-if-toplevel"))
            continue
        end
        push!(ret.args, Expr(:var"latestworld-if-toplevel"))
    end
    return ret
end

"""
Generate the code for a `@testset` with a function call or `begin`/`end` argument
"""
function testset_beginend_call(args, tests, source)
    desc, testsettype, options = parse_testset_args(args[1:end-1])
    if desc === nothing
        if tests.head === :call
            desc = string(tests.args[1]) # use the function name as test name
        else
            desc = "test set"
        end
    end
    # If we're at the top level we'll default to DefaultTestSet. Otherwise
    # default to the type of the parent testset
    if testsettype === nothing
        testsettype = :(get_testset_depth() == 0 ? DefaultTestSet : typeof(get_testset()))
    end

    tests = insert_toplevel_latestworld(tests)

    # Generate a block of code that initializes a new testset, adds
    # it to the task local storage, evaluates the test(s), before
    # finally removing the testset and giving it a chance to take
    # action (such as reporting the results)
    ex = quote
        _check_testset($testsettype, $(QuoteNode(testsettype.args[1])))
        local ret
        local ts = if ($testsettype === $DefaultTestSet) && $(isa(source, LineNumberNode))
            $(testsettype)($desc; source=$(QuoteNode(source.file)), $options...)
        else
            $(testsettype)($desc; $options...)
        end

        # we reproduce the logic of guardseed, but this function
        # cannot be used as it changes slightly the semantic of @testset,
        # by wrapping the body in a function
        local default_rng_orig = copy(default_rng())
        local tls_seed_orig = copy(Random.get_tls_seed())
        local tls_seed = isnothing(get_rng(ts)) ? set_rng!(ts, tls_seed_orig) : get_rng(ts)
        try
<<<<<<< HEAD
            @with_testset ts begin
                # default RNG is reset to its state from last `seed!()` to ease reproduce a failed test
                copy!(Random.default_rng(), tls_seed_orig)
                let
                    $(esc(tests))
                end
=======
            # default RNG is reset to its state from last `seed!()` to ease reproduce a failed test
            copy!(Random.default_rng(), tls_seed)
            copy!(Random.get_tls_seed(), Random.default_rng())
            let
                $(esc(tests))
>>>>>>> cf4ab833
            end
        catch err
            err isa InterruptException && rethrow()
            # something in the test block threw an error. Count that as an
            # error in this test set
            trigger_test_failure_break(err)
            if err isa FailFastError
                get_testset_depth() > 1 ? rethrow() : failfast_print()
            else
                record(ts, Error(:nontest_error, Expr(:tuple), err, Base.current_exceptions(), $(QuoteNode(source))))
            end
        finally
            copy!(default_rng(), default_rng_orig)
            copy!(Random.get_tls_seed(), tls_seed_orig)
            ret = finish(ts)
        end
        ret
    end
    # preserve outer location if possible
    if tests isa Expr && tests.head === :block && !isempty(tests.args) && tests.args[1] isa LineNumberNode
        ex = Expr(:block, tests.args[1], ex)
    end
    return ex
end

function failfast_print()
    printstyled("\nFail-fast enabled:"; color = Base.error_color(), bold=true)
    printstyled(" Fail or Error occurred\n\n"; color = Base.error_color())
end

"""
Generate the code for a `@testset` with a `for` loop argument
"""
function testset_forloop(args, testloop, source)
    # Pull out the loop variables. We might need them for generating the
    # description and we'll definitely need them for generating the
    # comprehension expression at the end
    loopvars = Expr[]
    if testloop.args[1].head === :(=)
        push!(loopvars, testloop.args[1])
    elseif testloop.args[1].head === :block
        for loopvar in testloop.args[1].args
            push!(loopvars, loopvar)
        end
    else
        error("Unexpected argument to @testset")
    end

    desc, testsettype, options = parse_testset_args(args[1:end-1])

    if desc === nothing
        # No description provided. Generate from the loop variable names
        v = loopvars[1].args[1]
        desc = Expr(:string, "$v = ", esc(v)) # first variable
        for l = loopvars[2:end]
            v = l.args[1]
            push!(desc.args, ", $v = ")
            push!(desc.args, esc(v))
        end
    end

    if testsettype === nothing
        testsettype = :(get_testset_depth() == 0 ? DefaultTestSet : typeof(get_testset()))
    end

    # Uses a similar block as for `@testset`, except that it is
    # wrapped in the outer loop provided by the user
    tests = testloop.args[2]
    blk = quote
        _check_testset($testsettype, $(QuoteNode(testsettype.args[1])))
        # Trick to handle `break` and `continue` in the test code before
        # they can be handled properly by `finally` lowering.
<<<<<<< HEAD
=======
        if !first_iteration
            pop_testset()
            finish_errored = true
            push!(arr, finish(ts))
            finish_errored = false
            copy!(default_rng(), tls_seed)
        end
>>>>>>> cf4ab833
        ts = if ($testsettype === $DefaultTestSet) && $(isa(source, LineNumberNode))
            $(testsettype)($desc; source=$(QuoteNode(source.file)), $options..., rng=tls_seed)
        else
            $(testsettype)($desc; $options...)
        end
        try
            @with_testset ts begin
                # default RNG is reset to its state from last `seed!()` to ease reproduce a failed test
                copy!(Random.default_rng(), tls_seed_orig)
                $(esc(tests))
            end
        catch err
            err isa InterruptException && rethrow()
            # Something in the test block threw an error. Count that as an
            # error in this test set
            trigger_test_failure_break(err)
            if !isa(err, FailFastError)
                record(ts, Error(:nontest_error, Expr(:tuple), err, Base.current_exceptions(), $(QuoteNode(source))))
            end
        finally
            copy!(default_rng(), default_rng_orig)
            copy!(Random.get_tls_seed(), tls_seed_orig)
            push!(arr, finish(ts))
        end
    end
    quote
        local arr = Vector{Any}()
<<<<<<< HEAD
        local default_rng_orig = copy(default_rng())
        local tls_seed_orig = copy(Random.get_tls_seed())
        local ts
        let
            $(Expr(:for, Expr(:block, [esc(v) for v in loopvars]...), blk))
=======
        local first_iteration = true
        local ts
        local rng_option = get($(options), :rng, nothing)
        local finish_errored = false
        local default_rng_orig = copy(default_rng())
        local tls_seed_orig = copy(Random.get_tls_seed())
        local tls_seed = isnothing(rng_option) ? copy(Random.get_tls_seed()) : rng_option
        copy!(Random.default_rng(), tls_seed)
        try
            let
                $(Expr(:for, Expr(:block, [esc(v) for v in loopvars]...), blk))
            end
        finally
            # Handle `return` in test body
            if !first_iteration && !finish_errored
                pop_testset()
                push!(arr, finish(ts))
            end
            copy!(default_rng(), default_rng_orig)
            copy!(Random.get_tls_seed(), tls_seed_orig)
>>>>>>> cf4ab833
        end
        arr
    end
end

"""
Parse the arguments to the `@testset` macro to pull out the description,
Testset Type, and options. Generally this should be called with all the macro
arguments except the last one, which is the test expression itself.
"""
function parse_testset_args(args)
    desc = nothing
    testsettype = nothing
    options = :(Dict{Symbol, Any}())
    for arg in args
        # a standalone symbol is assumed to be the test set we should use
        # the same is true for a symbol that's not exported from a module
        if isa(arg, Symbol) || Base.isexpr(arg, :.)
            if testsettype !== nothing
                msg = """Multiple testset types provided to @testset. \
                    This is deprecated and may error in the future."""
                Base.depwarn(msg, :testset_multiple_testset_types; force=true)
            end
            testsettype = esc(arg)
        # a string is the description
        elseif isa(arg, AbstractString) || (isa(arg, Expr) && arg.head === :string)
            if desc !== nothing
                msg = """Multiple descriptions provided to @testset. \
                    This is deprecated and may error in the future."""
                Base.depwarn(msg, :testset_multiple_descriptions; force=true)
            end
            desc = esc(arg)
        # an assignment is an option
        elseif isa(arg, Expr) && arg.head === :(=)
            # we're building up a Dict literal here
            key = Expr(:quote, arg.args[1])
            push!(options.args, Expr(:call, :(=>), key, esc(arg.args[2])))
        else
            error("Unexpected argument $arg to @testset")
        end
    end

    (desc, testsettype, options)
end

#-----------------------------------------------------------------------
# Various helper methods for test sets

const CURRENT_TESTSET = ScopedValue{AbstractTestSet}(FallbackTestSet())
const TESTSET_DEPTH = ScopedValue{Int}(0)

macro with_testset(ts, expr)
    :(@with(CURRENT_TESTSET => $(esc(ts)), TESTSET_DEPTH => get_testset_depth() + 1, $(esc(expr))))
end

"""
    get_testset()

Retrieve the active test set from the task's local storage. If no
test set is active, use the fallback default test set.
"""
function get_testset()
    something(Base.ScopedValues.get(CURRENT_TESTSET))
end

"""
    get_testset_depth()

Return the number of active test sets, not including the default test set
"""
function get_testset_depth()
    something(Base.ScopedValues.get(TESTSET_DEPTH))
end

_args_and_call((args..., f)...; kwargs...) = (args, kwargs, f(args...; kwargs...))
_materialize_broadcasted(f, args...) = Broadcast.materialize(Broadcast.broadcasted(f, args...))

"""
    @inferred [AllowedType] f(x)

Tests that the call expression `f(x)` returns a value of the same type inferred by the
compiler. It is useful to check for type stability.

`f(x)` can be any call expression. Returns the result of `f(x)` if the types match, and an
`Error` `Result` if it finds different types.

Optionally, `AllowedType` relaxes the test, by making it pass when either the type of `f(x)`
matches the inferred type modulo `AllowedType`, or when the return type is a subtype of
`AllowedType`. This is useful when testing type stability of functions returning a small
union such as `Union{Nothing, T}` or `Union{Missing, T}`.

```jldoctest; setup = :(using InteractiveUtils; using Base: >), filter = r"begin\\n(.|\\n)*end"
julia> f(a) = a > 1 ? 1 : 1.0
f (generic function with 1 method)

julia> typeof(f(2))
Int64

julia> @code_warntype f(2)
MethodInstance for f(::Int64)
  from f(a) @ Main none:1
Arguments
  #self#::Core.Const(f)
  a::Int64
Body::UNION{FLOAT64, INT64}
1 ─ %1 = :>::Core.Const(>)
│   %2 = (%1)(a, 1)::Bool
└──      goto #3 if not %2
2 ─      return 1
3 ─      return 1.0

julia> @inferred f(2)
ERROR: return type Int64 does not match inferred return type Union{Float64, Int64}
[...]

julia> @inferred max(1, 2)
2

julia> g(a) = a < 10 ? missing : 1.0
g (generic function with 1 method)

julia> @inferred g(20)
ERROR: return type Float64 does not match inferred return type Union{Missing, Float64}
[...]

julia> @inferred Missing g(20)
1.0

julia> h(a) = a < 10 ? missing : f(a)
h (generic function with 1 method)

julia> @inferred Missing h(20)
ERROR: return type Int64 does not match inferred return type Union{Missing, Float64, Int64}
[...]
```
"""
macro inferred(ex)
    _inferred(ex, __module__)
end
macro inferred(allow, ex)
    _inferred(ex, __module__, allow)
end
function _inferred(ex, mod, allow = :(Union{}))
    if Meta.isexpr(ex, :ref)
        ex = Expr(:call, :getindex, ex.args...)
    end
    Meta.isexpr(ex, :call)|| error("@inferred requires a call expression")
    farg = ex.args[1]
    if isa(farg, Symbol) && farg !== :.. && first(string(farg)) == '.'
        farg = Symbol(string(farg)[2:end])
        ex = Expr(:call, GlobalRef(Test, :_materialize_broadcasted),
            farg, ex.args[2:end]...)
    end
    result = let ex = ex
        quote
            let allow = $(esc(allow))
                allow isa Type || throw(ArgumentError("@inferred requires a type as second argument"))
                $(if any(@nospecialize(a)->(Meta.isexpr(a, :kw) || Meta.isexpr(a, :parameters)), ex.args)
                    # Has keywords
                    args = gensym()
                    kwargs = gensym()
                    quote
                        $(esc(args)), $(esc(kwargs)), result = $(esc(Expr(:call, _args_and_call, ex.args[2:end]..., ex.args[1])))
                        inftype = $(gen_call_with_extracted_types(mod, Base.infer_return_type, :($(ex.args[1])($(args)...; $(kwargs)...))))
                    end
                else
                    # No keywords
                    quote
                        args = ($([esc(ex.args[i]) for i = 2:length(ex.args)]...),)
                        result = $(esc(ex.args[1]))(args...)
                        inftype = Base.infer_return_type($(esc(ex.args[1])), Base.typesof(args...))
                    end
                end)
                rettype = result isa Type ? Type{result} : typeof(result)
                rettype <: allow || rettype == typesplit(inftype, allow) || error("return type $rettype does not match inferred return type $inftype")
                result
            end
        end
    end
    return remove_linenums!(result)
end

function is_in_mods(m::Module, recursive::Bool, mods)
    while true
        m in mods && return true
        recursive || return false
        p = parentmodule(m)
        p === m && return false
        m = p
    end
end

"""
    detect_ambiguities(mod1, mod2...; recursive=false,
                                      ambiguous_bottom=false,
                                      allowed_undefineds=nothing)

Return a vector of `(Method,Method)` pairs of ambiguous methods
defined in the specified modules.
Use `recursive=true` to test in all submodules.

`ambiguous_bottom` controls whether ambiguities triggered only by
`Union{}` type parameters are included; in most cases you probably
want to set this to `false`. See [`Base.isambiguous`](@ref).

See [`Test.detect_unbound_args`](@ref) for an explanation of
`allowed_undefineds`.

!!! compat "Julia 1.8"
    `allowed_undefineds` requires at least Julia 1.8.
"""
function detect_ambiguities(mods::Module...;
                            recursive::Bool = false,
                            ambiguous_bottom::Bool = false,
                            allowed_undefineds = nothing)
    @nospecialize
    ambs = Set{Tuple{Method,Method}}()
    mods = collect(mods)::Vector{Module}
    function sortdefs(m1::Method, m2::Method)
        ord12 = cmp(m1.file, m2.file)
        if ord12 == 0
            ord12 = cmp(m1.line, m2.line)
        end
        return ord12 <= 0 ? (m1, m2) : (m2, m1)
    end
    function examine(mt::Core.MethodTable)
        for m in Base.MethodList(mt)
            m.sig == Tuple && continue # ignore Builtins
            is_in_mods(parentmodule(m), recursive, mods) || continue
            world = Base.get_world_counter()
            ambig = Ref{Int32}(0)
            ms = Base._methods_by_ftype(m.sig, nothing, -1, world, true, Ref(typemin(UInt)), Ref(typemax(UInt)), ambig)::Vector
            ambig[] == 0 && continue
            for match2 in ms
                match2 = match2::Core.MethodMatch
                m2 = match2.method
                 if !(m === m2 || Base.morespecific(m2.sig, m.sig))
                    if Base.isambiguous(m, m2; ambiguous_bottom)
                        push!(ambs, sortdefs(m, m2))
                    end
                end
            end
        end
    end
    work = Base.loaded_modules_array()
    filter!(mod -> mod === parentmodule(mod), work) # some items in loaded_modules_array are not top modules (really just Base)
    while !isempty(work)
        mod = pop!(work)
        for n in names(mod, all = true)
            (!Base.isbindingresolved(mod, n) || Base.isdeprecated(mod, n)) && continue
            if !isdefined(mod, n)
                if is_in_mods(mod, recursive, mods)
                    if allowed_undefineds === nothing || GlobalRef(mod, n) ∉ allowed_undefineds
                        println("Skipping ", mod, '.', n)  # typically stale exports
                    end
                end
                continue
            end
            f = Base.unwrap_unionall(getfield(mod, n))
            if isa(f, Module) && f !== mod && parentmodule(f) === mod && nameof(f) === n
                push!(work, f)
            elseif isa(f, DataType) && isdefined(f.name, :mt) && parentmodule(f) === mod && nameof(f) === n && f.name.mt !== Symbol.name.mt && f.name.mt !== DataType.name.mt
                examine(f.name.mt)
            end
        end
    end
    examine(Symbol.name.mt)
    examine(DataType.name.mt)
    return collect(ambs)
end

"""
    detect_unbound_args(mod1, mod2...; recursive=false, allowed_undefineds=nothing)

Return a vector of `Method`s which may have unbound type parameters.
Use `recursive=true` to test in all submodules.

By default, any undefined symbols trigger a warning. This warning can
be suppressed by supplying a collection of `GlobalRef`s for which
the warning can be skipped. For example, setting

```
allowed_undefineds = Set([GlobalRef(Base, :active_repl),
                          GlobalRef(Base, :active_repl_backend)])
```

would suppress warnings about `Base.active_repl` and
`Base.active_repl_backend`.

!!! compat "Julia 1.8"
    `allowed_undefineds` requires at least Julia 1.8.
"""
function detect_unbound_args(mods...;
                             recursive::Bool = false,
                             allowed_undefineds=nothing)
    @nospecialize mods
    ambs = Set{Method}()
    mods = collect(mods)::Vector{Module}
    function examine(mt::Core.MethodTable)
        for m in Base.MethodList(mt)
            is_in_mods(parentmodule(m), recursive, mods) || continue
            has_unbound_vars(m.sig) || continue
            tuple_sig = Base.unwrap_unionall(m.sig)::DataType
            if Base.isvatuple(tuple_sig)
                params = tuple_sig.parameters[1:(end - 1)]
                tuple_sig = Base.rewrap_unionall(Tuple{params...}, m.sig)
                world = Base.get_world_counter()
                mf = ccall(:jl_gf_invoke_lookup, Any, (Any, Any, UInt), tuple_sig, nothing, world)
                if mf !== nothing && mf !== m && mf.sig <: tuple_sig
                    continue
                end
            end
            push!(ambs, m)
        end
    end
    work = Base.loaded_modules_array()
    filter!(mod -> mod === parentmodule(mod), work) # some items in loaded_modules_array are not top modules (really just Base)
    while !isempty(work)
        mod = pop!(work)
        for n in names(mod, all = true)
            (!Base.isbindingresolved(mod, n) || Base.isdeprecated(mod, n)) && continue
            if !isdefined(mod, n)
                if is_in_mods(mod, recursive, mods)
                    if allowed_undefineds === nothing || GlobalRef(mod, n) ∉ allowed_undefineds
                        println("Skipping ", mod, '.', n)  # typically stale exports
                    end
                end
                continue
            end
            f = Base.unwrap_unionall(getfield(mod, n))
            if isa(f, Module) && f !== mod && parentmodule(f) === mod && nameof(f) === n
                push!(work, f)
            elseif isa(f, DataType) && isdefined(f.name, :mt) && parentmodule(f) === mod && nameof(f) === n && f.name.mt !== Symbol.name.mt && f.name.mt !== DataType.name.mt
                examine(f.name.mt)
            end
        end
    end
    examine(Symbol.name.mt)
    examine(DataType.name.mt)
    return collect(ambs)
end

function has_unbound_vars(@nospecialize sig)
    while sig isa UnionAll
        var = sig.var
        sig = sig.body
        if !Core.Compiler.constrains_param(var, sig, #=covariant=#true, #=type_constrains=#true)
            return true
        end
    end
    return false
end


"""
The `GenericString` can be used to test generic string APIs that program to
the `AbstractString` interface, in order to ensure that functions can work
with string types besides the standard `String` type.
"""
struct GenericString <: AbstractString
    string::AbstractString
end
Base.ncodeunits(s::GenericString) = ncodeunits(s.string)::Int
Base.codeunit(s::GenericString) = codeunit(s.string)::Type{<:Union{UInt8, UInt16, UInt32}}
Base.codeunit(s::GenericString, i::Integer) = codeunit(s.string, i)::Union{UInt8, UInt16, UInt32}
Base.isvalid(s::GenericString, i::Integer) = isvalid(s.string, i)::Bool
Base.iterate(s::GenericString, i::Integer=1) = iterate(s.string, i)::Union{Nothing,Tuple{AbstractChar,Int}}
Base.reverse(s::GenericString) = GenericString(reverse(s.string))
Base.reverse(s::SubString{GenericString}) =
    GenericString(typeof(s.string)(reverse(String(s))))

"""
The `GenericSet` can be used to test generic set APIs that program to
the `AbstractSet` interface, in order to ensure that functions can work
with set types besides the standard `Set` and `BitSet` types.
"""
struct GenericSet{T} <: AbstractSet{T}
    s::AbstractSet{T}
end

"""
The `GenericDict` can be used to test generic dict APIs that program to
the `AbstractDict` interface, in order to ensure that functions can work
with associative types besides the standard `Dict` type.
"""
struct GenericDict{K,V} <: AbstractDict{K,V}
    s::AbstractDict{K,V}
end

for G in (GenericSet, GenericDict)
    @eval begin
        Base.iterate(s::$G, state...) = iterate(s.s, state...)
    end
    for f in (:isempty, :length)
        @eval begin
            Base.$f(s::$G) = $f(s.s)
        end
    end
end

Base.get(s::GenericDict, x, y) = get(s.s, x, y)
Base.pop!(s::GenericDict, k) = pop!(s.s, k)
Base.setindex!(s::GenericDict, v, k) = setindex!(s.s, v, k)

"""
The `GenericArray` can be used to test generic array APIs that program to
the `AbstractArray` interface, in order to ensure that functions can work
with array types besides the standard `Array` type.
"""
struct GenericArray{T,N} <: AbstractArray{T,N}
    a::Array{T,N}
end

GenericArray{T}(args...) where {T} = GenericArray(Array{T}(args...))
GenericArray{T,N}(args...) where {T,N} = GenericArray(Array{T,N}(args...))

"""
The `GenericOrder` can be used to test APIs for their support
of generic ordered types.
"""
struct GenericOrder{T}
    val::T
end
Base.isless(x::GenericOrder, y::GenericOrder) = isless(x.val,y.val)

Base.keys(a::GenericArray) = keys(a.a)
Base.axes(a::GenericArray) = axes(a.a)
Base.length(a::GenericArray) = length(a.a)
Base.size(a::GenericArray) = size(a.a)
Base.IndexStyle(::Type{<:GenericArray}) = IndexLinear()
Base.getindex(a::GenericArray, i::Int) = a.a[i]
Base.setindex!(a::GenericArray, x, i::Int) = a.a[i] = x

Base.similar(A::GenericArray, s::Integer...) = GenericArray(similar(A.a, s...))

"`guardseed(f)` runs the function `f()` and then restores the
state of the global RNG as it was before."
function guardseed(f::Function, r::AbstractRNG=default_rng())
    old = copy(r)
    try
        f()
    finally
        copy!(r, old)
    end
end

"`guardseed(f, seed)` is equivalent to running `Random.seed!(seed); f()` and
then restoring the state of the global RNG as it was before."
guardseed(f::Function, seed::Union{Vector{UInt64},Vector{UInt32},Integer,NTuple{4,UInt64}}) = guardseed() do
    Random.seed!(seed)
    f()
end

function _check_bitarray_consistency(B::BitArray{N}) where N
    n = length(B)
    if N ≠ 1
        all(d ≥ 0 for d in B.dims) || (@warn("Negative d in dims: $(B.dims)"); return false)
        prod(B.dims) ≠ n && (@warn("Inconsistent dims/len: prod(dims)=$(prod(B.dims)) len=$n"); return false)
    end
    Bc = B.chunks
    nc = length(Bc)
    nc == Base.num_bit_chunks(n) || (@warn("Incorrect chunks length for length $n: expected=$(Base.num_bit_chunks(n)) actual=$nc"); return false)
    n == 0 && return true
    Bc[end] & Base._msk_end(n) == Bc[end] || (@warn("Nonzero bits in chunk after `BitArray` end"); return false)
    return true
end

include("logging.jl")
include("precompile.jl")

end # module<|MERGE_RESOLUTION|>--- conflicted
+++ resolved
@@ -1752,20 +1752,13 @@
         local tls_seed_orig = copy(Random.get_tls_seed())
         local tls_seed = isnothing(get_rng(ts)) ? set_rng!(ts, tls_seed_orig) : get_rng(ts)
         try
-<<<<<<< HEAD
             @with_testset ts begin
                 # default RNG is reset to its state from last `seed!()` to ease reproduce a failed test
-                copy!(Random.default_rng(), tls_seed_orig)
+                copy!(Random.default_rng(), tls_seed)
+                copy!(Random.get_tls_seed(), Random.default_rng())
                 let
                     $(esc(tests))
                 end
-=======
-            # default RNG is reset to its state from last `seed!()` to ease reproduce a failed test
-            copy!(Random.default_rng(), tls_seed)
-            copy!(Random.get_tls_seed(), Random.default_rng())
-            let
-                $(esc(tests))
->>>>>>> cf4ab833
             end
         catch err
             err isa InterruptException && rethrow()
@@ -1838,16 +1831,6 @@
         _check_testset($testsettype, $(QuoteNode(testsettype.args[1])))
         # Trick to handle `break` and `continue` in the test code before
         # they can be handled properly by `finally` lowering.
-<<<<<<< HEAD
-=======
-        if !first_iteration
-            pop_testset()
-            finish_errored = true
-            push!(arr, finish(ts))
-            finish_errored = false
-            copy!(default_rng(), tls_seed)
-        end
->>>>>>> cf4ab833
         ts = if ($testsettype === $DefaultTestSet) && $(isa(source, LineNumberNode))
             $(testsettype)($desc; source=$(QuoteNode(source.file)), $options..., rng=tls_seed)
         else
@@ -1856,7 +1839,7 @@
         try
             @with_testset ts begin
                 # default RNG is reset to its state from last `seed!()` to ease reproduce a failed test
-                copy!(Random.default_rng(), tls_seed_orig)
+                copy!(Random.default_rng(), tls_seed)
                 $(esc(tests))
             end
         catch err
@@ -1875,34 +1858,13 @@
     end
     quote
         local arr = Vector{Any}()
-<<<<<<< HEAD
-        local default_rng_orig = copy(default_rng())
-        local tls_seed_orig = copy(Random.get_tls_seed())
-        local ts
-        let
-            $(Expr(:for, Expr(:block, [esc(v) for v in loopvars]...), blk))
-=======
-        local first_iteration = true
-        local ts
         local rng_option = get($(options), :rng, nothing)
-        local finish_errored = false
         local default_rng_orig = copy(default_rng())
         local tls_seed_orig = copy(Random.get_tls_seed())
         local tls_seed = isnothing(rng_option) ? copy(Random.get_tls_seed()) : rng_option
-        copy!(Random.default_rng(), tls_seed)
-        try
-            let
-                $(Expr(:for, Expr(:block, [esc(v) for v in loopvars]...), blk))
-            end
-        finally
-            # Handle `return` in test body
-            if !first_iteration && !finish_errored
-                pop_testset()
-                push!(arr, finish(ts))
-            end
-            copy!(default_rng(), default_rng_orig)
-            copy!(Random.get_tls_seed(), tls_seed_orig)
->>>>>>> cf4ab833
+
+        let
+            $(Expr(:for, Expr(:block, [esc(v) for v in loopvars]...), blk))
         end
         arr
     end
