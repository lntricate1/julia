--- conflicted
+++ resolved
@@ -1129,52 +1129,9 @@
         end
     end
 end
-
-<<<<<<< HEAD
-    @test 0.5 == 1//2
-    @test 0.1 != 1//10
-    @test 0.1 == 3602879701896397//36028797018963968
-    @test Inf == 1//0 == 2//0 == typemax(Int)//0
-    @test -Inf == -1//0 == -2//0 == -typemax(Int)//0
-    @test realmin() != 1//(BigInt(2)^1022+1)
-    @test realmin() == 1//(BigInt(2)^1022)
-    @test realmin() != 1//(BigInt(2)^1022-1)
-    @test realmin()/2 != 1//(BigInt(2)^1023+1)
-    @test realmin()/2 == 1//(BigInt(2)^1023)
-    @test realmin()/2 != 1//(BigInt(2)^1023-1)
-    @test nextfloat(0.0) != 1//(BigInt(2)^1074+1)
-    @test nextfloat(0.0) == 1//(BigInt(2)^1074)
-    @test nextfloat(0.0) != 1//(BigInt(2)^1074-1)
-
-    @test 1/3 < 1//3
-    @test !(1//3 < 1/3)
-    @test -1/3 < 1//3
-    @test -1/3 > -1//3
-    @test 1/3 > -1//3
-    @test 1/5 > 1//5
-    @test 1//3 < Inf
-    @test 0//1 < Inf
-    @test 1//0 == Inf
-    @test -1//0 == -Inf
-    @test -1//0 != Inf
-    @test 1//0 != -Inf
-    @test !(1//0 < Inf)
-    @test !(1//3 < NaN)
-    @test !(1//3 == NaN)
-    @test !(1//3 > NaN)
-
-    # Invalid rational
-    @test_throws ArgumentError (0//1) // 0
-    @test_throws ArgumentError 0 // (0//1)
-    @test_throws ArgumentError (0//1) // (0//1)
-    @test_throws ArgumentError (1//0) // (1//0)
-    @test_throws ArgumentError 1//0 + 1//0
-    @test_throws ArgumentError 1//0 * 0//1
-    @test_throws ArgumentError 0//1 * 1//0
-=======
+  
 @testset "Irrational Inverses, Issue #30882" begin
     @test @inferred(inv(π)) ≈ 0.3183098861837907
->>>>>>> 32687b04
 end
 
 @testset "Irrationals compared with Rationals and Floats" begin
@@ -2316,6 +2273,15 @@
 @test_throws InexactError convert(Int16, big(2)^100)
 @test_throws InexactError convert(Int, typemax(UInt))
 
+# Invalid rational errors
+@test_throws ArgumentError (0//1) // 0
+@test_throws ArgumentError 0 // (0//1)
+@test_throws ArgumentError (0//1) // (0//1)
+@test_throws ArgumentError (1//0) // (1//0)
+@test_throws ArgumentError 1//0 + 1//0
+@test_throws ArgumentError 1//0 * 0//1
+@test_throws ArgumentError 0//1 * 1//0
+
 @testset "infinity to integer conversion" begin
     for T in (
         UInt8, UInt16, UInt32, UInt64, UInt128, Int8, Int16, Int32, Int64, Int128, BigInt
